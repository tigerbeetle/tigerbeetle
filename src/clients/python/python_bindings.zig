const std = @import("std");
const vsr = @import("vsr");
const exports = vsr.tb_client.exports;
const assert = std.debug.assert;

const tb = vsr.tigerbeetle;

/// VSR type mappings: these will always be the same regardless of state machine.
const mappings_vsr = .{
    .{ exports.tb_operation, "Operation" },
    .{ exports.tb_packet_status, "PacketStatus" },
    .{ exports.tb_packet_t, "Packet" },
    .{ exports.tb_client_t, "Client" },
    .{ exports.tb_init_status, "InitStatus" },
    .{ exports.tb_client_status, "ClientStatus" },
    .{ exports.tb_log_level, "LogLevel" },
    .{ exports.tb_register_log_callback_status, "RegisterLogCallbackStatus" },
};

/// State machine specific mappings: in future, these should be pulled automatically from the state
/// machine.
const mappings_state_machine = .{
    .{ tb.AccountFlags, "AccountFlags" },
    .{ tb.TransferFlags, "TransferFlags" },
    .{ tb.AccountFilterFlags, "AccountFilterFlags" },
    .{ tb.QueryFilterFlags, "QueryFilterFlags" },
    .{ tb.Account, "Account" },
    .{ tb.Transfer, "Transfer" },
    .{ tb.CreateAccountStatus, "CreateAccountStatus" },
    .{ tb.CreateTransferStatus, "CreateTransferStatus" },
    .{ tb.CreateAccountResult, "CreateAccountResult" },
    .{ tb.CreateTransferResult, "CreateTransferResult" },
    .{ tb.AccountFilter, "AccountFilter" },
    .{ tb.AccountBalance, "AccountBalance" },
    .{ tb.QueryFilter, "QueryFilter" },
};

const mappings_all = mappings_vsr ++ mappings_state_machine;

const Buffer = struct {
    inner: std.ArrayList(u8),

    pub fn init(allocator: std.mem.Allocator) Buffer {
        return .{
            .inner = std.ArrayList(u8).init(allocator),
        };
    }

    pub fn print(self: *Buffer, comptime format: []const u8, args: anytype) void {
        self.inner.writer().print(format, args) catch unreachable;
    }
};

fn mapping_name_from_type(mappings: anytype, Type: type) ?[]const u8 {
    comptime for (mappings) |mapping| {
        const ZigType, const python_name = mapping;

        if (Type == ZigType) {
            return python_name;
        }
    };
    return null;
}

/// Resolves a Zig Type into a string representing the name of a corresponding Python ctype. This
/// resolves both VSR and state machine specific mappings, as both are needed when interfacing via
/// FFI.
fn zig_to_ctype(comptime Type: type) []const u8 {
    switch (@typeInfo(Type)) {
        .array => |info| {
            return std.fmt.comptimePrint("{s} * {d}", .{
                comptime zig_to_ctype(info.child),
                info.len,
            });
        },
        .@"enum" => |info| return zig_to_ctype(info.tag_type),
        .@"struct" => return zig_to_ctype(std.meta.Int(.unsigned, @bitSizeOf(Type))),
        .bool => return "ctypes.c_bool",
        .int => |info| {
            assert(info.signedness == .unsigned);
            return switch (info.bits) {
                8 => "ctypes.c_uint8",
                16 => "ctypes.c_uint16",
                32 => "ctypes.c_uint32",
                64 => "ctypes.c_uint64",
                128 => "c_uint128",
                else => @compileError("invalid int type"),
            };
        },
        .optional => |info| switch (@typeInfo(info.child)) {
            .pointer => return zig_to_ctype(info.child),
            else => @compileError("Unsupported optional type: " ++ @typeName(Type)),
        },
        .pointer => |info| {
            assert(info.size == .one);
            assert(!info.is_allowzero);

            if (Type == *anyopaque) {
                return "ctypes.c_void_p";
            }

            return comptime "ctypes.POINTER(C" ++
                mapping_name_from_type(mappings_all, info.child).? ++
                ")";
        },
        .void => return "None",
        else => @compileError("Unhandled type: " ++ @typeName(Type)),
    }
}

/// Resolves a Zig Type into a string representing the name of a corresponding Python dataclass.
/// Unlike zig_to_ctype, this only resolves state machine specific mappings: VSR mappings are
/// internal to the client, and not exposed to calling code.
fn zig_to_python(comptime Type: type) []const u8 {
    switch (@typeInfo(Type)) {
        .@"enum" => return comptime mapping_name_from_type(mappings_state_machine, Type).?,
        .array => |info| {
            return std.fmt.comptimePrint("{s}[{d}]", .{
                comptime zig_to_python(info.child),
                info.len,
            });
        },
        .@"struct" => return comptime mapping_name_from_type(mappings_state_machine, Type).?,
        .bool => return "bool",
        .int => |info| {
            assert(info.signedness == .unsigned);
            return switch (info.bits) {
                8 => "int",
                16 => "int",
                32 => "int",
                64 => "int",
                128 => "int",
                else => @compileError("invalid int type"),
            };
        },
        .void => return "None",
        else => @compileError("Unhandled type: " ++ @typeName(Type)),
    }
}

fn to_uppercase(comptime input: []const u8) [input.len]u8 {
    comptime var output: [input.len]u8 = undefined;
    inline for (&output, 0..) |*char, i| {
        char.* = input[i];
        char.* -= 32 * @as(u8, @intFromBool(char.* >= 'a' and char.* <= 'z'));
    }
    return output;
}

fn emit_enum(
    buffer: *Buffer,
    comptime Type: type,
    comptime type_info: anytype,
    comptime python_name: []const u8,
    comptime skip_fields: []const []const u8,
) !void {
    if (@typeInfo(Type) == .@"enum") {
        buffer.print("class {s}(enum.IntEnum):\n", .{python_name});
    } else {
        // Packed structs.
        assert(@typeInfo(Type) == .@"struct" and @typeInfo(Type).@"struct".layout == .@"packed");

        buffer.print("class {s}(enum.IntFlag):\n", .{python_name});
        buffer.print("    NONE = 0\n", .{});
    }

    inline for (type_info.fields, 0..) |field, i| {
        if (comptime std.mem.startsWith(u8, field.name, "deprecated_")) continue;
        comptime var skip = false;
        inline for (skip_fields) |sf| {
            skip = skip or comptime std.mem.eql(u8, sf, field.name);
        }

        if (!skip) {
            const field_name = to_uppercase(field.name);
            if (@typeInfo(Type) == .@"enum") {
                const int_value = @intFromEnum(@field(Type, field.name));
                buffer.print("    {s} = {s}\n", .{
                    @as([]const u8, &field_name),
                    if (int_value == std.math.maxInt(@TypeOf(int_value)))
                        std.fmt.comptimePrint("0x{X}", .{int_value})
                    else
                        std.fmt.comptimePrint("{}", .{int_value}),
                });
            } else {
                // Packed structs.
                buffer.print("    {s} = 1 << {}\n", .{
                    @as([]const u8, &field_name),
                    i,
                });
            }
        }
    }

    buffer.print("\n\n", .{});
}

fn emit_struct_ctypes(
    buffer: *Buffer,
    comptime type_info: anytype,
    comptime python_name: []const u8,
    generate_ctypes_to_python: bool,
) !void {
    buffer.print(
        \\class C{[type_name]s}(ctypes.Structure):
        \\    @classmethod
        \\    def from_param(cls, obj: Any) -> Self:
        \\
    , .{
        .type_name = python_name,
    });

    inline for (type_info.fields) |field| {
        const field_type_info = @typeInfo(field.type);

        // Emit a bounds check for all integer types that aren't using the custom c_uint128 class.
        // That has an explicit check built in, but the standard Python ctypes ones (eg,
        // ctypes.c_uint64) don't and will happily overflow otherwise.
        if (comptime !std.mem.eql(u8, field.name, "reserved") and field_type_info == .int) {
            buffer.print("        validate_uint(bits={[int_bits]}, name=\"{[field_name]s}\", " ++
                "number=obj.{[field_name]s})\n", .{
                .field_name = field.name,
                .int_bits = field_type_info.int.bits,
            });
        }
    }

    buffer.print("        return cls(\n", .{});

    inline for (type_info.fields) |field| {
        const field_type_info = @typeInfo(field.type);
        const field_is_u128 = field_type_info == .int and field_type_info.int.bits == 128;
        const convert_prefix = if (field_is_u128) "c_uint128.from_param(" else "";
        const convert_suffix = if (field_is_u128) ")" else "";

        if (comptime !std.mem.eql(u8, field.name, "reserved")) {
            buffer.print("            {[field_name]s}={[convert_prefix]s}" ++
                "obj.{[field_name]s}{[convert_suffix]s},\n", .{
                .field_name = field.name,
                .convert_prefix = convert_prefix,
                .convert_suffix = convert_suffix,
            });
        }
    }
    buffer.print("        )\n\n", .{});

    if (generate_ctypes_to_python) {
        buffer.print(
            \\
            \\    def to_python(self) -> {[type_name]s}:
            \\        return {[type_name]s}(
            \\
        , .{
            .type_name = python_name,
        });

        inline for (type_info.fields) |field| {
            if (comptime !std.mem.eql(u8, field.name, "reserved")) {
                buffer.print("            {s}={s},\n", .{
                    field.name,
                    convert_ctypes_to_python("self." ++ field.name, field.type),
                });
            }
        }
        buffer.print("        )\n\n", .{});
    }

    buffer.print("C{s}._fields_ = [ # noqa: SLF001\n", .{python_name});

    inline for (type_info.fields) |field| {
        buffer.print("    (\"{s}\", {s}),", .{
            field.name,
            zig_to_ctype(field.type),
        });

        buffer.print("\n", .{});
    }

    buffer.print("]\n\n\n", .{});
}

fn convert_ctypes_to_python(comptime name: []const u8, comptime Type: type) []const u8 {
    inline for (mappings_state_machine) |type_mapping| {
        const ZigType, const python_name = type_mapping;

        if (ZigType == Type) {
            return python_name ++ "(" ++ name ++ ")";
        }
    }
    if (@typeInfo(Type) == .int and @typeInfo(Type).int.bits == 128) {
        return name ++ ".to_python()";
    }

    return name;
}

fn emit_struct_dataclass(
    buffer: *Buffer,
    comptime type_info: anytype,
    comptime python_name: []const u8,
    has_default_initialization: bool,
) !void {
    buffer.print("@dataclass\n", .{});
    buffer.print("class {s}:\n", .{python_name});

    inline for (type_info.fields) |field| {
        const field_type_info = @typeInfo(field.type);
        if (comptime !std.mem.eql(u8, field.name, "reserved")) {
            const python_type = zig_to_python(field.type);
            buffer.print("    {[name]s}: {[python_type]s}", .{
                .name = field.name,
                .python_type = python_type,
            });

            if (has_default_initialization) {
                buffer.print(" = ", .{});
                if (field_type_info == .@"struct" and
                    field_type_info.@"struct".layout == .@"packed")
                {
                    // Flags:
                    buffer.print("{s}.NONE", .{python_type});
                } else {
                    if (field_type_info == .@"enum") {
                        // Enums - initialized with the default value.
                        buffer.print("{s}.{s}", .{
                            python_type,
                            to_uppercase(@tagName(@as(field.type, @enumFromInt(0)))),
                        });
                    } else {
                        // Simple integer types:
                        buffer.print("0", .{});
                    }
                }
            }
            buffer.print("\n", .{});
        }
    }

    buffer.print("\n\n", .{});
}

fn ctype_type_name(comptime Type: type) []const u8 {
    if (Type == u128) {
        return "c_uint128";
    }

    return comptime "C" ++ mapping_name_from_type(mappings_all, Type).?;
}

fn emit_method(
    buffer: *Buffer,
    comptime operation: tb.Operation,
    options: struct { is_async: bool },
) void {
    const event_type = comptime if (operation.is_batchable())
        "list[" ++ zig_to_python(operation.EventType()) ++ "]"
    else
        zig_to_python(operation.EventType());

    const result_type =
        comptime "list[" ++ zig_to_python(operation.ResultType()) ++ "]";

    // For ergonomics, the client allows calling things like .query_accounts(filter) even
    // though the _submit function requires a list for everything. Wrap them here.
    const event_name_or_list = comptime if (!operation.is_batchable())
        "[" ++ event_name(operation) ++ "]"
    else
        event_name(operation);

    // NB: _submit is loosely annotated, the operations define interfaces for the Python developer.
    buffer.print(
        \\    {[prefix_fn]s}def {[fn_name]s}(self, {[event_name]s}: {[event_type]s}) -> {[result_type]s}:
        \\        return {[prefix_call]s}self._submit(  # type: ignore[no-any-return]
        \\            Operation.{[operation_name]s},
        \\            {[event_name_or_list]s},
        \\            {[event_type_c]s},
        \\            {[result_type_c]s},
        \\        )
        \\
        \\
    ,
        .{
            .prefix_fn = if (options.is_async) "async " else "",
            .fn_name = function_name(operation),
            .event_name = event_name(operation),
            .event_type = event_type,
            .result_type = result_type,
            .event_name_or_list = event_name_or_list,
            .prefix_call = if (options.is_async) "await " else "",
<<<<<<< HEAD
            .operation_name = to_uppercase(@tagName(operation)),
            .event_type_c = ctype_type_name(StateMachine.EventType(operation)),
            .result_type_c = ctype_type_name(StateMachine.ResultType(operation)),
=======
            .uppercase_name = to_uppercase(@tagName(operation)),
            .event_type_c = ctype_type_name(operation.EventType()),
            .result_type_c = ctype_type_name(operation.ResultType()),
>>>>>>> af6afabf
        },
    );
}

pub fn main() !void {
    @setEvalBranchQuota(100_000);

    var arena = std.heap.ArenaAllocator.init(std.heap.page_allocator);
    defer arena.deinit();
    const allocator = arena.allocator();

    var buffer = Buffer.init(allocator);
    buffer.print(
        \\##########################################################
        \\## This file was auto-generated by tb_client_header.zig ##
        \\##              Do not manually modify.                 ##
        \\##########################################################
        \\from __future__ import annotations
        \\
        \\import ctypes
        \\import enum
        \\import sys
        \\from dataclasses import dataclass
        \\from collections.abc import Callable # noqa: TCH003
        \\from typing import Any
        \\if sys.version_info >= (3, 11):
        \\    from typing import Self
        \\else:
        \\    from typing_extensions import Self
        \\
        \\from .lib import c_uint128, tbclient, validate_uint
        \\
        \\# Use slots=True if the version of Python is new enough (3.10+) to support it.
        \\if sys.version_info >= (3, 10):
        \\    # mypy: ignore assignment (3.10+) and unused-ignore (pre 3.10)
        \\    dataclass = dataclass(slots=True) # type: ignore[assignment, unused-ignore]
        \\
        \\
        \\
    , .{});

    // Emit enum and direct declarations.
    inline for (mappings_all) |type_mapping| {
        const ZigType, const python_name = type_mapping;

        switch (@typeInfo(ZigType)) {
            .@"struct" => |info| switch (info.layout) {
                .auto => @compileError("Invalid C struct type: " ++ @typeName(ZigType)),
                .@"packed" => try emit_enum(&buffer, ZigType, info, python_name, &.{"padding"}),
                .@"extern" => continue,
            },
            .@"enum" => |info| {
                comptime var skip: []const []const u8 = &.{};
                if (ZigType == exports.tb_operation) {
                    skip = &.{ "reserved", "root", "register" };
                }

                try emit_enum(&buffer, ZigType, info, python_name, skip);
            },
            else => buffer.print("{s} = {s}\n\n", .{
                python_name,
                zig_to_ctype(ZigType),
            }),
        }
    }

    // Emit dataclass declarations
    inline for (mappings_state_machine) |type_mapping| {
        const ZigType, const python_name = type_mapping;
        const has_default_initialization = switch (ZigType) {
            tb.CreateAccountResult, tb.CreateTransferResult, tb.AccountBalance => false,
            else => true,
        };

        // Enums, non-extern structs and everything else have been emitted by the first pass.
        switch (@typeInfo(ZigType)) {
            .@"struct" => |info| switch (info.layout) {
                .@"extern" => try emit_struct_dataclass(
                    &buffer,
                    info,
                    python_name,
                    has_default_initialization,
                ),
                else => {},
            },
            else => {},
        }
    }

    // Emit ctype struct and enum type declarations.
    inline for (mappings_all) |type_mapping| {
        const ZigType, const python_name = type_mapping;

        // VSR ctype structs don't have a corresponding Python dataclass - so don't generate the
        // `def to_python(self):` method for them.
        const generate_ctypes_to_python = comptime mapping_name_from_type(
            mappings_state_machine,
            ZigType,
        ) != null;

        switch (@typeInfo(ZigType)) {
            .@"struct" => |info| switch (info.layout) {
                .auto => @compileError("Invalid C struct type: " ++ @typeName(ZigType)),
                .@"packed" => continue,
                .@"extern" => try emit_struct_ctypes(
                    &buffer,
                    info,
                    python_name,
                    generate_ctypes_to_python,
                ),
            },
            else => continue,
        }
    }

    // Emit function declarations corresponding to the underlying libtbclient exported functions.
    // TODO: use `std.meta.declaractions` and generate with pub + export functions.
    buffer.print(
        \\# Don't be tempted to use c_char_p for bytes_ptr - it's for null terminated strings only.
        \\OnCompletion = ctypes.CFUNCTYPE(None, ctypes.c_void_p, ctypes.POINTER(CPacket),
        \\                                ctypes.c_uint64, ctypes.c_void_p, ctypes.c_uint32)
        \\LogHandler = ctypes.CFUNCTYPE(None, ctypes.c_uint, ctypes.c_void_p, ctypes.c_uint)
        \\
        \\class InitParameters(ctypes.Structure):
        \\    _fields_ = [("cluster_id", c_uint128), ("client_id", c_uint128),
        \\                ("addresses_ptr", ctypes.c_void_p), ("addresses_len", ctypes.c_uint64)]
        \\
        \\# Initialize a new TigerBeetle client which connects to the addresses provided and
        \\# completes submitted packets by invoking the callback with the given context.
        \\tb_client_init = tbclient.tb_client_init
        \\tb_client_init.restype = InitStatus
        \\tb_client_init.argtypes = [ctypes.POINTER(CClient), ctypes.POINTER(ctypes.c_uint8 * 16),
        \\                           ctypes.c_char_p, ctypes.c_uint32, ctypes.c_void_p,
        \\                           OnCompletion]
        \\
        \\# Initialize a new TigerBeetle client which echos back any data submitted.
        \\tb_client_init_echo = tbclient.tb_client_init_echo
        \\tb_client_init_echo.restype = InitStatus
        \\tb_client_init_echo.argtypes = [ctypes.POINTER(CClient), ctypes.POINTER(ctypes.c_uint8 * 16),
        \\                                ctypes.c_char_p, ctypes.c_uint32, ctypes.c_void_p,
        \\                                OnCompletion]
        \\
        \\# Returns the cluster_id and addresses passed in to either tb_client_init or
        \\# tb_client_init_echo.
        \\tb_client_init_parameters = tbclient.tb_client_init_parameters
        \\tb_client_init_parameters.restype = ClientStatus
        \\tb_client_init_parameters.argtypes = [ctypes.POINTER(CClient),
        \\                                      ctypes.POINTER(InitParameters)]
        \\
        \\# Closes the client, causing any previously submitted packets to be completed with
        \\# `TB_PACKET_CLIENT_SHUTDOWN` before freeing any allocated client resources from init.
        \\# It is undefined behavior to use any functions on the client once deinit is called.
        \\tb_client_deinit = tbclient.tb_client_deinit
        \\tb_client_deinit.restype = ClientStatus
        \\tb_client_deinit.argtypes = [ctypes.POINTER(CClient)]
        \\
        \\# Submit a packet with its operation, data, and data_size fields set.
        \\# Once completed, `on_completion` will be invoked with `on_completion_ctx` and the given
        \\# packet on the `tb_client` thread (separate from caller's thread).
        \\tb_client_submit = tbclient.tb_client_submit
        \\tb_client_submit.restype = ClientStatus
        \\tb_client_submit.argtypes = [ctypes.POINTER(CClient), ctypes.POINTER(CPacket)]
        \\
        \\tb_client_register_log_callback = tbclient.tb_client_register_log_callback
        \\tb_client_register_log_callback.restype = RegisterLogCallbackStatus
        \\# Need to pass in None to clear - ctypes will error if argtypes is set.
        \\# tb_client_register_log_callback.argtypes = [LogHandler, ctypes.c_bool]
        \\
        \\
        \\
    , .{});

    inline for (.{ true, false }) |is_async| {
        const prefix_class = if (is_async) "Async" else "";

        // This is annotated loosely, the operations calling it will contain their
        // own annotations so the interface is clear to Python as well.
        buffer.print(
            \\class {s}StateMachineMixin:
            \\    _submit: Callable[[Operation, Any, Any, Any], Any]
            \\
        , .{prefix_class});

        const operations: []const tb.Operation = &.{
            .create_accounts,
            .create_transfers,
            .lookup_accounts,
            .lookup_transfers,
            .get_account_transfers,
            .get_account_balances,
            .query_accounts,
            .query_transfers,
        };
        inline for (operations) |operation| {
            emit_method(&buffer, operation, .{ .is_async = is_async });
        }

        buffer.print("\n\n", .{});
    }

    try std.io.getStdOut().writeAll(buffer.inner.items);
}

/// Used by client code generation to make clearer APIs: the name of the Event parameter,
/// when used as a variable.
/// Inline function so that `operation` can be known at comptime.
fn event_name(comptime operation: tb.Operation) []const u8 {
    return switch (operation) {
        .create_accounts => "accounts",
        .create_transfers => "transfers",
        .lookup_accounts => "accounts",
        .lookup_transfers => "transfers",
        .get_account_transfers => "filter",
        .get_account_balances => "filter",
        .query_accounts => "query_filter",
        .query_transfers => "query_filter",
        else => comptime unreachable,
    };
}

fn function_name(comptime operation: StateMachine.Operation) []const u8 {
    return switch (operation) {
        .create_accounts => "create_accounts",
        .create_transfers => "create_transfers",
        .lookup_accounts => "lookup_accounts",
        .lookup_transfers => "lookup_transfers",
        .get_account_transfers => "get_account_transfers",
        .get_account_balances => "get_account_balances",
        .query_accounts => "query_accounts",
        .query_transfers => "query_transfers",
        else => comptime unreachable,
    };
}<|MERGE_RESOLUTION|>--- conflicted
+++ resolved
@@ -387,15 +387,9 @@
             .result_type = result_type,
             .event_name_or_list = event_name_or_list,
             .prefix_call = if (options.is_async) "await " else "",
-<<<<<<< HEAD
             .operation_name = to_uppercase(@tagName(operation)),
-            .event_type_c = ctype_type_name(StateMachine.EventType(operation)),
-            .result_type_c = ctype_type_name(StateMachine.ResultType(operation)),
-=======
-            .uppercase_name = to_uppercase(@tagName(operation)),
             .event_type_c = ctype_type_name(operation.EventType()),
             .result_type_c = ctype_type_name(operation.ResultType()),
->>>>>>> af6afabf
         },
     );
 }

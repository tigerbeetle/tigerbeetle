const std = @import("std");
const math = std.math;
const assert = std.debug.assert;
const maybe = stdx.maybe;
const log = std.log.scoped(.vsr);

// vsr.zig is the root of a zig package, reexport all public APIs.
//
// Note that we don't promise any stability of these interfaces yet.
pub const cdc = @import("cdc/runner.zig");
pub const constants = @import("constants.zig");
pub const io = @import("io.zig");
pub const queue = @import("queue.zig");
pub const stack = @import("stack.zig");
pub const message_buffer = @import("message_buffer.zig");
pub const message_bus = @import("message_bus.zig");
pub const message_pool = @import("message_pool.zig");
pub const state_machine = @import("state_machine.zig");
pub const storage = @import("storage.zig");
pub const tb_client = @import("clients/c/tb_client.zig");
pub const tigerbeetle = @import("tigerbeetle.zig");
pub const time = @import("time.zig");
pub const trace = @import("trace.zig");
pub const stdx = @import("stdx");
pub const grid = @import("vsr/grid.zig");
pub const superblock = @import("vsr/superblock.zig");
pub const aof = @import("aof.zig");
pub const repl = @import("repl.zig");
pub const lsm = .{
    .tree = @import("lsm/tree.zig"),
    .groove = @import("lsm/groove.zig"),
    .forest = @import("lsm/forest.zig"),
    .schema = @import("lsm/schema.zig"),
    .composite_key = @import("lsm/composite_key.zig"),
    .TimestampRange = @import("lsm/timestamp_range.zig").TimestampRange,
};
pub const testing = .{
    .cluster = @import("testing/cluster.zig"),
    .random_int_exponential = @import("testing/fuzz.zig").random_int_exponential,
    .IdPermutation = @import("testing/id.zig").IdPermutation,
    .parse_seed = @import("testing/fuzz.zig").parse_seed,
};
pub const ewah = @import("ewah.zig").ewah;
pub const checkpoint_trailer = @import("vsr/checkpoint_trailer.zig");

pub const multi_batch = @import("vsr/multi_batch.zig");

pub const ReplicaType = @import("vsr/replica.zig").ReplicaType;
pub const ReplicaEvent = @import("vsr/replica.zig").ReplicaEvent;
pub const ReplicaReformatType = @import("vsr/replica_reformat.zig").ReplicaReformatType;
pub const format = @import("vsr/replica_format.zig").format;
pub const Status = @import("vsr/replica.zig").Status;
pub const SyncStage = @import("vsr/sync.zig").Stage;
pub const SyncTarget = @import("vsr/sync.zig").Target;
pub const ClientType = @import("vsr/client.zig").ClientType;
pub const Clock = @import("vsr/clock.zig").Clock;
pub const GridType = @import("vsr/grid.zig").GridType;
pub const JournalType = @import("vsr/journal.zig").JournalType;
pub const ClientSessions = @import("vsr/client_sessions.zig").ClientSessions;
pub const ClientRepliesType = @import("vsr/client_replies.zig").ClientRepliesType;
pub const SlotRange = @import("vsr/journal.zig").SlotRange;
pub const SuperBlockType = superblock.SuperBlockType;
pub const SuperBlockManifestReferences = superblock.ManifestReferences;
pub const SuperBlockTrailerReference = superblock.TrailerReference;
pub const VSRState = superblock.SuperBlockHeader.VSRState;
pub const CheckpointState = superblock.SuperBlockHeader.CheckpointState;
pub const checksum = @import("vsr/checksum.zig").checksum;
pub const ChecksumStream = @import("vsr/checksum.zig").ChecksumStream;
pub const Header = @import("vsr/message_header.zig").Header;
pub const FreeSet = @import("vsr/free_set.zig").FreeSet;
pub const CheckpointTrailerType = @import("vsr/checkpoint_trailer.zig").CheckpointTrailerType;
pub const GridScrubberType = @import("vsr/grid_scrubber.zig").GridScrubberType;
pub const Routing = @import("vsr/routing.zig");
pub const CountingAllocator = @import("counting_allocator.zig");

/// The version of our Viewstamped Replication protocol in use, including customizations.
/// For backwards compatibility through breaking changes (e.g. upgrading checksums/ciphers).
pub const Version: u16 = 0;

pub const multiversion = @import("multiversion.zig");
pub const ReleaseList = multiversion.ReleaseList;
pub const Release = multiversion.Release;
pub const ReleaseTriple = multiversion.ReleaseTriple;

pub const ProcessType = enum { replica, client };
pub const Peer = union(enum) {
    unknown,
    replica: u8,
    client: u128,
    client_likely: u128,

    pub fn transition(old: Peer, new: Peer) enum { retain, update, reject } {
        return switch (old) {
            .unknown => .update,
            .client_likely => switch (new) {
                .client_likely => if (std.meta.eql(old, new))
                    .retain
                else
                    // Receiving requests from two different clients on the same connection implies
                    // that we are talking to a replica. However, as we don't know which one, we
                    // retain this as a connection to a client, for simplicity.
                    .retain,
                .client => if (old.client_likely == new.client) .update else .reject,
                .replica => .update,
                .unknown => .retain,
            },

            .replica => switch (new) {
                .replica => if (std.meta.eql(old, new)) .retain else .reject,
                .client => .reject,
                .client_likely, .unknown => .retain,
            },
            .client => switch (new) {
                .client => if (std.meta.eql(old, new)) .retain else .reject,
                .client_likely => if (old.client == new.client_likely) .retain else .reject,
                .replica => .reject,
                .unknown => .retain,
            },
        };
    }
};

pub const Zone = enum {
    superblock,
    wal_headers,
    wal_prepares,
    client_replies,
    // Add padding between `client_replies` and `grid`, to make sure grid blocks are aligned to
    // block size and not just to sector size. Aligning blocks this way makes it more likely that
    // they are aligned to the underlying physical sector size. This padding is zeroed during
    // format, but isn't used otherwise.
    grid_padding,
    grid,

    const size_superblock = superblock.superblock_zone_size;
    const size_wal_headers = constants.journal_size_headers;
    const size_wal_prepares = constants.journal_size_prepares;
    const size_client_replies = constants.client_replies_size;
    const size_grid_padding = size_grid_padding: {
        const grid_start_unaligned = size_superblock +
            size_wal_headers +
            size_wal_prepares +
            size_client_replies;
        const grid_start_aligned = std.mem.alignForward(
            usize,
            grid_start_unaligned,
            constants.block_size,
        );
        break :size_grid_padding grid_start_aligned - grid_start_unaligned;
    };

    comptime {
        for (.{
            size_superblock,
            size_wal_headers,
            size_wal_prepares,
            size_client_replies,
            size_grid_padding,
        }) |zone_size| {
            assert(zone_size % constants.sector_size == 0);
        }

        for (std.enums.values(Zone)) |zone| {
            assert(Zone.start(zone) % constants.sector_size == 0);
        }
        assert(Zone.start(.grid) % constants.block_size == 0);
    }

    pub fn offset(zone: Zone, offset_logical: u64) u64 {
        if (zone.size()) |zone_size| {
            assert(offset_logical < zone_size);
        }

        return zone.start() + offset_logical;
    }

    pub fn start(zone: Zone) u64 {
        comptime var start_offset = 0;
        inline for (comptime std.enums.values(Zone)) |z| {
            if (z == zone) return start_offset;
            start_offset += comptime size(z) orelse 0;
        }
        unreachable;
    }

    pub fn size(zone: Zone) ?u64 {
        return switch (zone) {
            .superblock => size_superblock,
            .wal_headers => size_wal_headers,
            .wal_prepares => size_wal_prepares,
            .client_replies => size_client_replies,
            .grid_padding => size_grid_padding,
            .grid => null,
        };
    }

    /// Ensures that the read or write is aligned correctly for Direct I/O.
    /// If this is not the case, then the underlying syscall will return EINVAL.
    /// We check this only at the start of a read or write because the physical sector size may be
    /// less than our logical sector size so that partial IOs then leave us no longer aligned.
    pub fn verify_iop(zone: Zone, buffer: []const u8, offset_in_zone: u64) void {
        if (zone.size()) |zone_size| {
            assert(offset_in_zone + buffer.len <= zone_size);
        }
        assert(@intFromPtr(buffer.ptr) % constants.sector_size == 0);
        assert(buffer.len % constants.sector_size == 0);
        assert(buffer.len > 0);
        const offset_in_storage = zone.offset(offset_in_zone);
        assert(offset_in_storage % constants.sector_size == 0);
        if (zone == .grid) assert(offset_in_storage % constants.block_size == 0);
    }
};

/// Reference to a single block in the grid.
///
/// Blocks are always referred to by a pair of an address and a checksum to protect from misdirected
/// reads and writes: checksum inside the block itself doesn't help if the disk accidentally reads a
/// wrong block.
///
/// Block addresses start from one, such that zeroed-out memory can not be confused with a valid
/// address.
pub const BlockReference = struct {
    checksum: u128,
    address: u64,
};

/// Viewstamped Replication protocol commands:
pub const Command = enum(u8) {
    // Looking to make backwards incompatible changes here? Make sure to check release.zig for
    // `release_triple_client_min`.

    reserved = 0,

    ping = 1,
    pong = 2,

    ping_client = 3,
    pong_client = 4,

    request = 5,
    prepare = 6,
    prepare_ok = 7,
    reply = 8,
    commit = 9,

    start_view_change = 10,
    do_view_change = 11,

    request_start_view = 13,
    request_headers = 14,
    request_prepare = 15,
    request_reply = 16,
    headers = 17,

    eviction = 18,

    request_blocks = 19,
    block = 20,

    start_view = 24,

    // If a command is removed from the protocol, its ordinal is added here and can't be re-used.
    deprecated_12 = 12, // start_view without checkpoint
    deprecated_21 = 21, // request_sync_checkpoint
    deprecated_22 = 22, // sync_checkpoint
    deprecated_23 = 23, // start_view with an older version of CheckpointState

    comptime {
        for (std.enums.values(Command)) |command| {
            assert(@intFromEnum(command) < std.enums.values(Command).len);
        }
    }
};

/// This type exists to avoid making the Header type dependent on the state
/// machine used, which would cause awkward circular type dependencies.
pub const Operation = enum(u8) {
    // Looking to make backwards incompatible changes here? Make sure to check release.zig for
    // `release_triple_client_min`.

    /// Operations reserved by VR protocol (for all state machines):
    /// The value 0 is reserved to prevent a spurious zero from being interpreted as an operation.
    reserved = 0,
    /// The value 1 is reserved to initialize the cluster.
    root = 1,
    /// The value 2 is reserved to register a client session with the cluster.
    register = 2,
    /// The value 3 is reserved for reconfiguration request.
    reconfigure = 3,
    /// The value 4 is reserved for pulse request.
    pulse = 4,
    /// The value 5 is reserved for release-upgrade requests.
    upgrade = 5,
    /// The value 6 is reserved for noop requests.
    noop = 6,

    /// Operations <vsr_operations_reserved are reserved for the control plane.
    /// Operations ≥vsr_operations_reserved are available for the state machine.
    _,

    pub fn from(comptime StateMachineOperation: type, operation: StateMachineOperation) Operation {
        comptime check_state_machine_operations(StateMachineOperation);
        return @as(Operation, @enumFromInt(@intFromEnum(operation)));
    }

    pub fn to(comptime StateMachineOperation: type, operation: Operation) StateMachineOperation {
        comptime check_state_machine_operations(StateMachineOperation);
        assert(operation.valid(StateMachineOperation));
        assert(!operation.vsr_reserved());
        return @as(StateMachineOperation, @enumFromInt(@intFromEnum(operation)));
    }

    pub fn cast(self: Operation, comptime StateMachineOperation: type) StateMachineOperation {
        comptime check_state_machine_operations(StateMachineOperation);
        return StateMachineOperation.from_vsr(self).?;
    }

    pub fn valid(self: Operation, comptime StateMachineOperation: type) bool {
        comptime check_state_machine_operations(StateMachineOperation);

        inline for (.{ Operation, StateMachineOperation }) |Enum| {
            const ops = comptime std.enums.values(Enum);
            inline for (ops) |op| {
                if (@intFromEnum(self) == @intFromEnum(op)) {
                    return true;
                }
            }
        }

        return false;
    }

    pub fn vsr_reserved(self: Operation) bool {
        return @intFromEnum(self) < constants.vsr_operations_reserved;
    }

    pub fn tag_name(self: Operation, comptime StateMachineOperation: type) []const u8 {
        assert(self.valid(StateMachineOperation));
        inline for (.{ Operation, StateMachineOperation }) |Enum| {
            inline for (@typeInfo(Enum).@"enum".fields) |field| {
                const op = @field(Enum, field.name);
                if (@intFromEnum(self) == @intFromEnum(op)) {
                    return field.name;
                }
            }
        }
        unreachable;
    }

    fn check_state_machine_operations(comptime StateMachineOperation: type) void {
        comptime {
<<<<<<< HEAD
            @setEvalBranchQuota(20_000);
            assert(@typeInfo(StateMachine.Operation).@"enum".is_exhaustive);
            assert(@typeInfo(StateMachine.Operation).@"enum".tag_type ==
=======
            assert(@typeInfo(StateMachineOperation) == .@"enum");
            assert(@typeInfo(StateMachineOperation).@"enum".is_exhaustive);
            assert(@typeInfo(StateMachineOperation).@"enum".tag_type ==
>>>>>>> af6afabf
                @typeInfo(Operation).@"enum".tag_type);
            for (@typeInfo(StateMachineOperation).@"enum".fields) |field| {
                const operation = @field(StateMachineOperation, field.name);
                if (@intFromEnum(operation) < constants.vsr_operations_reserved) {
                    @compileError("StateMachine Operation is reserved");
                }
            }
            for (@typeInfo(Operation).@"enum".fields) |field| {
                const vsr_operation = @field(Operation, field.name);
                switch (vsr_operation) {
                    // The StateMachine Operation can convert
                    // a `vsr.Operation.pulse` into a valid operation.
                    .pulse => maybe(StateMachineOperation.from_vsr(vsr_operation) == null),
                    else => assert(StateMachineOperation.from_vsr(vsr_operation) == null),
                }
            }
        }
    }
};

pub const RegisterRequest = extern struct {
    /// When command=request, batch_size_limit = 0.
    /// When command=prepare, batch_size_limit > 0 and batch_size_limit ≤ message_body_size_max.
    /// (Note that this does *not* include the `@sizeOf(Header)`.)
    batch_size_limit: u32,
    reserved: [252]u8 = @splat(0),

    comptime {
        assert(@sizeOf(RegisterRequest) == 256);
        assert(@sizeOf(RegisterRequest) <= constants.message_body_size_max);
        assert(stdx.no_padding(RegisterRequest));
    }
};

pub const RegisterResult = extern struct {
    batch_size_limit: u32,
    reserved: [60]u8 = @splat(0),

    comptime {
        assert(@sizeOf(RegisterResult) == 64);
        assert(@sizeOf(RegisterResult) <= constants.message_body_size_max);
        assert(stdx.no_padding(RegisterResult));
    }
};

pub const BlockRequest = extern struct {
    block_checksum: u128,
    block_address: u64,
    reserved: [8]u8 = @splat(0),

    comptime {
        assert(@sizeOf(BlockRequest) == 32);
        assert(@sizeOf(BlockRequest) <= constants.message_body_size_max);
        assert(stdx.no_padding(BlockRequest));
    }
};

/// Body of the builtin operation=.reconfigure request.
pub const ReconfigurationRequest = extern struct {
    /// The new list of members.
    ///
    /// Request is rejected if it is not a permutation of an existing list of members.
    /// This is done to separate different failure modes of physically adding a new machine to the
    /// cluster as opposed to logically changing the set of machines participating in quorums.
    members: Members,
    /// The new epoch.
    ///
    /// Request is rejected if it isn't exactly current epoch + 1, to protect from operator errors.
    /// Although there's already an `epoch` field in vsr.Header, we don't want to rely on that for
    /// reconfiguration itself, as it is updated automatically by the clients, and here we need
    /// a manual confirmation from the operator.
    epoch: u32,
    /// The new replica count.
    ///
    /// At the moment, we require this to be equal to the old count.
    replica_count: u8,
    /// The new standby count.
    ///
    /// At the moment, we require this to be equal to the old count.
    standby_count: u8,
    reserved: [54]u8 = @splat(0),
    /// The result of this request. Set to zero by the client and filled-in by the primary when it
    /// accepts a reconfiguration request.
    result: ReconfigurationResult,

    comptime {
        assert(@sizeOf(ReconfigurationRequest) == 256);
        assert(stdx.no_padding(ReconfigurationRequest));
    }

    pub fn validate(
        request: *const ReconfigurationRequest,
        current: struct {
            members: *const Members,
            epoch: u32,
            replica_count: u8,
            standby_count: u8,
        },
    ) ReconfigurationResult {
        assert(member_count(current.members) == current.replica_count + current.standby_count);

        if (request.replica_count == 0) return .replica_count_zero;
        if (request.replica_count > constants.replicas_max) return .replica_count_max_exceeded;
        if (request.standby_count > constants.standbys_max) return .standby_count_max_exceeded;

        if (!valid_members(&request.members)) return .members_invalid;
        if (member_count(&request.members) != request.replica_count + request.standby_count) {
            return .members_count_invalid;
        }

        if (!std.mem.allEqual(u8, &request.reserved, 0)) return .reserved_field;
        if (request.result != .reserved) return .result_must_be_reserved;

        if (request.replica_count != current.replica_count) return .different_replica_count;
        if (request.standby_count != current.standby_count) return .different_standby_count;

        if (request.epoch < current.epoch) return .epoch_in_the_past;
        if (request.epoch == current.epoch) {
            return if (std.meta.eql(request.members, current.members.*))
                .configuration_applied
            else
                .configuration_conflict;
        }
        if (request.epoch - current.epoch > 1) return .epoch_in_the_future;

        assert(request.epoch == current.epoch + 1);

        assert(valid_members(current.members));
        assert(valid_members(&request.members));
        assert(member_count(current.members) == member_count(&request.members));
        // We have just asserted that the sets have no duplicates and have equal lengths,
        // so it's enough to check that current.members ⊂ request.members.
        for (current.members) |member_current| {
            if (member_current == 0) break;
            for (request.members) |member| {
                if (member == member_current) break;
            } else return .different_member_set;
        }

        if (std.meta.eql(request.members, current.members.*)) {
            return .configuration_is_no_op;
        }

        return .ok;
    }
};

pub const ReconfigurationResult = enum(u32) {
    reserved = 0,
    /// Reconfiguration request is valid.
    /// The cluster is guaranteed to transition to the new epoch with the specified configuration.
    ok = 1,

    /// replica_count must be at least 1.
    replica_count_zero = 2,
    replica_count_max_exceeded = 3,
    standby_count_max_exceeded = 4,

    /// The Members array is syntactically invalid --- duplicate entries or internal zero entries.
    members_invalid = 5,
    /// The number of non-zero entries in Members array does not match the sum of replica_count
    /// and standby_count.
    members_count_invalid = 6,

    /// A reserved field is non-zero.
    reserved_field = 7,
    /// result must be set to zero (.reserved).
    result_must_be_reserved = 8,

    /// epoch is in the past (smaller than the current epoch).
    epoch_in_the_past = 9,
    /// epoch is too far in the future (larger than current epoch + 1).
    epoch_in_the_future = 10,

    /// Reconfiguration changes the number of replicas, that is not currently supported.
    different_replica_count = 11,
    /// Reconfiguration changes the number of standbys, that is not currently supported.
    different_standby_count = 12,
    /// members must be a permutation of the current set of cluster members.
    different_member_set = 13,

    /// epoch is equal to the current epoch and configuration is the same.
    /// This is a duplicate request.
    configuration_applied = 14,
    /// epoch is equal to the current epoch but configuration is different.
    /// A conflicting reconfiguration request was accepted.
    configuration_conflict = 15,
    /// The request is valid, but there's no need to advance the epoch, because / configuration
    /// exactly matches the current one.
    configuration_is_no_op = 16,

    comptime {
        for (std.enums.values(ReconfigurationResult), 0..) |result, index| {
            assert(@intFromEnum(result) == index);
        }
    }
};

test "ReconfigurationRequest" {
    const ResultSet = std.EnumSet(ReconfigurationResult);

    const Test = struct {
        members: Members = to_members(.{ 1, 2, 3, 4 }),
        epoch: u32 = 1,
        replica_count: u8 = 3,
        standby_count: u8 = 1,

        tested: ResultSet = ResultSet{},

        fn check(
            t: *@This(),
            request: ReconfigurationRequest,
            expected: ReconfigurationResult,
        ) !void {
            const actual = request.validate(.{
                .members = &t.members,
                .epoch = t.epoch,
                .replica_count = t.replica_count,
                .standby_count = t.standby_count,
            });

            try std.testing.expectEqual(expected, actual);
            t.tested.insert(expected);
        }

        fn to_members(m: anytype) Members {
            var result: [constants.members_max]u128 = @splat(0);
            inline for (m, 0..) |member, index| result[index] = member;
            return result;
        }
    };

    var t: Test = .{};

    const r: ReconfigurationRequest = .{
        .members = Test.to_members(.{ 4, 1, 2, 3 }),
        .epoch = 2,
        .replica_count = 3,
        .standby_count = 1,
        .result = .reserved,
    };

    try t.check(r, .ok);
    try t.check(stdx.update(r, .{ .replica_count = 0 }), .replica_count_zero);
    try t.check(stdx.update(r, .{ .replica_count = 255 }), .replica_count_max_exceeded);
    try t.check(
        stdx.update(r, .{ .standby_count = constants.standbys_max + 1 }),
        .standby_count_max_exceeded,
    );
    try t.check(
        stdx.update(r, .{ .members = Test.to_members(.{ 4, 1, 4, 3 }) }),
        .members_invalid,
    );
    try t.check(
        stdx.update(r, .{ .members = Test.to_members(.{ 4, 1, 0, 2, 3 }) }),
        .members_invalid,
    );
    try t.check(
        stdx.update(r, .{ .epoch = 0, .members = Test.to_members(.{ 4, 1, 0, 2, 3 }) }),
        .members_invalid,
    );
    try t.check(
        stdx.update(r, .{ .epoch = 1, .members = Test.to_members(.{ 4, 1, 0, 2, 3 }) }),
        .members_invalid,
    );
    try t.check(stdx.update(r, .{ .replica_count = 4 }), .members_count_invalid);
    try t.check(stdx.update(r, .{ .reserved = [_]u8{1} ** 54 }), .reserved_field);
    try t.check(stdx.update(r, .{ .result = .ok }), .result_must_be_reserved);
    try t.check(stdx.update(r, .{ .epoch = 0 }), .epoch_in_the_past);
    try t.check(stdx.update(r, .{ .epoch = 3 }), .epoch_in_the_future);
    try t.check(
        stdx.update(r, .{ .members = Test.to_members(.{ 1, 2, 3 }), .replica_count = 2 }),
        .different_replica_count,
    );
    try t.check(
        stdx.update(r, .{ .members = Test.to_members(.{ 1, 2, 3, 4, 5 }), .standby_count = 2 }),
        .different_standby_count,
    );
    try t.check(
        stdx.update(r, .{ .members = Test.to_members(.{ 8, 1, 2, 3 }) }),
        .different_member_set,
    );
    try t.check(
        stdx.update(r, .{ .epoch = 1, .members = Test.to_members(.{ 1, 2, 3, 4 }) }),
        .configuration_applied,
    );
    try t.check(stdx.update(r, .{ .epoch = 1 }), .configuration_conflict);
    try t.check(
        stdx.update(r, .{ .members = Test.to_members(.{ 1, 2, 3, 4 }) }),
        .configuration_is_no_op,
    );

    assert(t.tested.count() < ResultSet.initFull().count());
    t.tested.insert(.reserved);
    assert(t.tested.count() == ResultSet.initFull().count());

    t.epoch = std.math.maxInt(u32);
    try t.check(r, .epoch_in_the_past);
    try t.check(stdx.update(r, .{ .epoch = std.math.maxInt(u32) }), .configuration_conflict);
    try t.check(
        stdx.update(r, .{
            .epoch = std.math.maxInt(u32),
            .members = Test.to_members(.{ 1, 2, 3, 4 }),
        }),
        .configuration_applied,
    );
}

pub const UpgradeRequest = extern struct {
    release: Release,
    reserved: [12]u8 = @splat(0),

    comptime {
        assert(@sizeOf(UpgradeRequest) == 16);
        assert(@sizeOf(UpgradeRequest) <= constants.message_body_size_max);
        assert(stdx.no_padding(UpgradeRequest));
    }
};

/// To ease investigation of accidents, assign a separate exit status for each fatal condition.
/// This is a process-global set.
pub const FatalReason = enum(u8) {
    cli = 1,
    no_space_left = 2,
    manifest_node_pool_exhausted = 3,
    storage_size_exceeds_limit = 4,
    storage_size_would_exceed_limit = 5,
    forest_tables_count_would_exceed_limit = 6,
    unknown_vsr_command = 7,

    pub fn exit_status(reason: FatalReason) u8 {
        return @intFromEnum(reason);
    }
};

/// Terminates the process with non-zero exit code.
///
/// Use fatal when encountering an environmental error where stopping is the intended end response.
/// For example, when running out of disk space, use `fatal` instead of threading error.NoSpaceLeft
/// up the stack. Propagating fatal errors up the stack needlessly increases dimensionality (unusual
/// defers might run), but doesn't improve experience --- the leaf of the call stack has the most
/// context for printing error message.
///
/// Don't use fatal for situations which are necessarily bugs in some replica process (not
/// necessary this process), use assert or panic instead.
pub fn fatal(reason: FatalReason, comptime fmt: []const u8, args: anytype) noreturn {
    log.err(fmt, args);
    const status = reason.exit_status();
    assert(status != 0);
    std.process.exit(status);
}

pub const Timeout = struct {
    name: []const u8,
    id: u128,
    after: u64,
    after_dynamic: ?u64 = null, // null iff !ticking
    attempts: u8 = 0,
    rtt: u64 = constants.rtt_ticks,
    rtt_multiple: u8 = constants.rtt_multiple,
    ticks: u64 = 0,
    ticking: bool = false,

    /// Increments the attempts counter and resets the timeout with exponential backoff and jitter.
    /// Allows the attempts counter to wrap from time to time.
    /// The overflow period is kept short to surface any related bugs sooner rather than later.
    /// We do not saturate the counter as this would cause round-robin retries to get stuck.
    pub fn backoff(self: *Timeout, prng: *stdx.PRNG) void {
        assert(self.ticking);

        self.ticks = 0;
        self.attempts +%= 1;

        log.debug("{}: {s} backing off", .{ self.id, self.name });
        self.set_after_for_rtt_and_attempts(prng);
    }

    /// It's important to check that when fired() is acted on that the timeout is stopped/started,
    /// otherwise further ticks around the event loop may trigger a thundering herd of messages.
    pub fn fired(self: *const Timeout) bool {
        if (self.ticking and self.ticks >= self.after_dynamic.?) {
            log.debug("{}: {s} fired", .{ self.id, self.name });
            if (self.ticks > self.after_dynamic.?) {
                log.err("{}: {s} is firing every tick", .{ self.id, self.name });
                @panic("timeout was not reset correctly");
            }
            return true;
        } else {
            return false;
        }
    }

    pub fn reset(self: *Timeout) void {
        self.attempts = 0;
        self.ticks = 0;
        assert(self.ticking);
        // TODO Use self.prng to adjust for rtt and attempts.
        log.debug("{}: {s} reset", .{ self.id, self.name });
    }

    /// Sets the value of `after` as a function of `rtt` and `attempts`.
    /// Adds exponential backoff and jitter.
    /// May be called only after a timeout has been stopped or reset, to prevent backward jumps.
    fn set_after_for_rtt_and_attempts(self: *Timeout, prng: *stdx.PRNG) void {
        // If `after` is reduced by this function to less than `ticks`, then `fired()` will panic:
        assert(self.ticks == 0);
        assert(self.rtt > 0);

        const after = (self.rtt * self.rtt_multiple) + exponential_backoff_with_jitter(
            prng,
            constants.backoff_min_ticks,
            constants.backoff_max_ticks,
            self.attempts,
        );

        // TODO Clamp `after` to min/max tick bounds for timeout.

        log.debug("{}: {s} after={}..{} (rtt={} min={} max={} attempts={})", .{
            self.id,
            self.name,
            self.after_dynamic.?,
            after,
            self.rtt,
            constants.backoff_min_ticks,
            constants.backoff_max_ticks,
            self.attempts,
        });

        self.after_dynamic = after;
        assert(self.after_dynamic.? > 0);
    }

    pub fn set_rtt_ns(self: *Timeout, rtt_ns: u64) void {
        assert(self.rtt > 0);

        const rtt_ms = @divFloor(rtt_ns, std.time.ns_per_ms);
        const rtt_ticks = @max(1, @divFloor(rtt_ms, constants.tick_ms));
        const rtt_ticks_clamped = @min(rtt_ticks, constants.rtt_max_ticks);

        if (self.rtt != rtt_ticks_clamped) {
            log.debug("{}: {s} rtt={}..{}", .{
                self.id,
                self.name,
                self.rtt,
                rtt_ticks_clamped,
            });

            self.rtt = rtt_ticks_clamped;
        }
    }

    pub fn start(self: *Timeout) void {
        self.attempts = 0;
        self.after_dynamic = self.after;
        self.ticks = 0;
        self.ticking = true;
        // TODO Use self.prng to adjust for rtt and attempts.
        log.debug("{}: {s} started", .{ self.id, self.name });
    }

    pub fn stop(self: *Timeout) void {
        self.attempts = 0;
        self.after_dynamic = null;
        self.ticks = 0;
        self.ticking = false;
        log.debug("{}: {s} stopped", .{ self.id, self.name });
    }

    pub fn tick(self: *Timeout) void {
        if (self.ticking) self.ticks += 1;
    }
};

/// Calculates exponential backoff with jitter to prevent cascading failure due to thundering herds.
pub fn exponential_backoff_with_jitter(
    prng: *stdx.PRNG,
    min: u64,
    max: u64,
    attempt: u64,
) u64 {
    assert(max > min);

    // Do not use `@truncate(u6, attempt)` since that only discards the high bits:
    // We want a saturating exponent here instead.
    const exponent: u6 = @intCast(@min(std.math.maxInt(u6), attempt));

    // A "1" shifted left gives any power of two:
    // 1<<0 = 1, 1<<1 = 2, 1<<2 = 4, 1<<3 = 8
    const power = std.math.shlExact(u128, 1, exponent) catch unreachable; // Do not truncate.

    // Ensure that `backoff` is calculated correctly when min is 0, taking `@max(1, min)`.
    // Otherwise, the final result will always be 0. This was an actual bug we encountered.
    const min_non_zero = @max(1, min);
    assert(min_non_zero > 0);
    assert(power > 0);

    // Calculate the capped exponential backoff component, `min(range, min * 2 ^ attempt)`:
    const backoff = @min(max - min, min_non_zero * power);
    const jitter = prng.int_inclusive(u64, backoff);

    const result: u64 = @intCast(min + jitter);
    assert(result >= min);
    assert(result <= max);

    return result;
}

test "exponential_backoff_with_jitter" {
    var prng = stdx.PRNG.from_seed_testing();

    const attempts = 1000;
    const max: u64 = std.math.maxInt(u64);
    const min = max - attempts;

    var attempt = max - attempts;
    while (attempt < max) : (attempt += 1) {
        const ebwj = exponential_backoff_with_jitter(&prng, min, max, attempt);
        try std.testing.expect(ebwj >= min);
        try std.testing.expect(ebwj <= max);
    }
}

/// Returns An array containing the remote or local addresses of each of the 2f + 1 replicas:
/// Unlike the VRR paper, we do not sort the array but leave the order explicitly to the user.
/// There are several advantages to this:
/// * The operator may deploy a cluster with proximity in mind since replication follows order.
/// * A replica's IP address may be changed without reconfiguration.
/// This does require that the user specify the same order to all replicas.
/// The caller owns the memory of the returned slice of addresses.
pub fn parse_addresses(
    raw: []const u8,
    out_buffer: []std.net.Address,
) ![]std.net.Address {
    const address_count = std.mem.count(u8, raw, ",") + 1;
    if (address_count > out_buffer.len) return error.AddressLimitExceeded;

    var index: usize = 0;
    var comma_iterator = std.mem.splitScalar(u8, raw, ',');
    while (comma_iterator.next()) |raw_address| : (index += 1) {
        assert(index < out_buffer.len);
        if (raw_address.len == 0) return error.AddressHasTrailingComma;
        out_buffer[index] = try parse_address_and_port(.{
            .string = raw_address,
            .port_default = constants.port,
        });
    }
    assert(index == address_count);

    return out_buffer[0..address_count];
}

pub fn parse_address_and_port(
    options: struct {
        string: []const u8,
        port_default: u16,
    },
) !std.net.Address {
    assert(options.string.len > 0);
    assert(options.port_default > 0);

    if (std.mem.lastIndexOfAny(u8, options.string, ":.]")) |split| {
        if (options.string[split] == ':') {
            return parse_address(
                options.string[0..split],
                std.fmt.parseUnsigned(
                    u16,
                    options.string[split + 1 ..],
                    10,
                ) catch |err| switch (err) {
                    error.Overflow => return error.PortOverflow,
                    error.InvalidCharacter => return error.PortInvalid,
                },
            );
        } else {
            return parse_address(options.string, options.port_default);
        }
    } else {
        return std.net.Address.parseIp4(
            constants.address,
            std.fmt.parseUnsigned(u16, options.string, 10) catch |err| switch (err) {
                error.Overflow => return error.PortOverflow,
                error.InvalidCharacter => return error.AddressInvalid,
            },
        ) catch unreachable;
    }
}

fn parse_address(string: []const u8, port: u16) !std.net.Address {
    if (string.len == 0) return error.AddressInvalid;
    if (string[string.len - 1] == ':') return error.AddressHasMoreThanOneColon;

    if (string[0] == '[' and string[string.len - 1] == ']') {
        return std.net.Address.parseIp6(string[1 .. string.len - 1], port) catch {
            return error.AddressInvalid;
        };
    } else {
        return std.net.Address.parseIp4(string, port) catch return error.AddressInvalid;
    }
}

test parse_addresses {
    const vectors_positive = &[_]struct {
        raw: []const u8,
        addresses: []const std.net.Address,
    }{
        .{
            // Test the minimum/maximum address/port.
            .raw = "1.2.3.4:567,0.0.0.0:0,255.255.255.255:65535",
            .addresses = &[3]std.net.Address{
                std.net.Address.initIp4([_]u8{ 1, 2, 3, 4 }, 567),
                std.net.Address.initIp4([_]u8{ 0, 0, 0, 0 }, 0),
                std.net.Address.initIp4([_]u8{ 255, 255, 255, 255 }, 65535),
            },
        },
        .{
            // Addresses are not reordered.
            .raw = "3.4.5.6:7777,200.3.4.5:6666,1.2.3.4:5555",
            .addresses = &[3]std.net.Address{
                std.net.Address.initIp4([_]u8{ 3, 4, 5, 6 }, 7777),
                std.net.Address.initIp4([_]u8{ 200, 3, 4, 5 }, 6666),
                std.net.Address.initIp4([_]u8{ 1, 2, 3, 4 }, 5555),
            },
        },
        .{
            // Test default address and port.
            .raw = "1.2.3.4:5,4321,2.3.4.5",
            .addresses = &[3]std.net.Address{
                std.net.Address.initIp4([_]u8{ 1, 2, 3, 4 }, 5),
                try std.net.Address.parseIp4(constants.address, 4321),
                std.net.Address.initIp4([_]u8{ 2, 3, 4, 5 }, constants.port),
            },
        },
        .{
            // Test addresses less than address_limit.
            .raw = "1.2.3.4:5,4321",
            .addresses = &[2]std.net.Address{
                std.net.Address.initIp4([_]u8{ 1, 2, 3, 4 }, 5),
                try std.net.Address.parseIp4(constants.address, 4321),
            },
        },
        .{
            // Test IPv6 address with default port.
            .raw = "[fe80::1ff:fe23:4567:890a]",
            .addresses = &[_]std.net.Address{
                std.net.Address.initIp6(
                    [_]u8{
                        0xfe, 0x80,
                        0,    0,
                        0,    0,
                        0,    0,
                        0x01, 0xff,
                        0xfe, 0x23,
                        0x45, 0x67,
                        0x89, 0x0a,
                    },
                    constants.port,
                    0,
                    0,
                ),
            },
        },
        .{
            // Test IPv6 address with port.
            .raw = "[fe80::1ff:fe23:4567:890a]:1234",
            .addresses = &[_]std.net.Address{
                std.net.Address.initIp6(
                    [_]u8{
                        0xfe, 0x80,
                        0,    0,
                        0,    0,
                        0,    0,
                        0x01, 0xff,
                        0xfe, 0x23,
                        0x45, 0x67,
                        0x89, 0x0a,
                    },
                    1234,
                    0,
                    0,
                ),
            },
        },
    };

    const vectors_negative = &[_]struct {
        raw: []const u8,
        err: anyerror![]std.net.Address,
    }{
        .{ .raw = "", .err = error.AddressHasTrailingComma },
        .{ .raw = ".", .err = error.AddressInvalid },
        .{ .raw = ":", .err = error.PortInvalid },
        .{ .raw = ":92", .err = error.AddressInvalid },
        .{ .raw = "1.2.3.4:5,2.3.4.5:6,4.5.6.7:8", .err = error.AddressLimitExceeded },
        .{ .raw = "1.2.3.4:7777,", .err = error.AddressHasTrailingComma },
        .{ .raw = "1.2.3.4:7777,2.3.4.5::8888", .err = error.AddressHasMoreThanOneColon },
        .{ .raw = "1.2.3.4:5,A", .err = error.AddressInvalid }, // default port
        .{ .raw = "1.2.3.4:5,2.a.4.5", .err = error.AddressInvalid }, // default port
        .{ .raw = "1.2.3.4:5,2.a.4.5:6", .err = error.AddressInvalid }, // specified port
        .{ .raw = "1.2.3.4:5,2.3.4.5:", .err = error.PortInvalid },
        .{ .raw = "1.2.3.4:5,2.3.4.5:A", .err = error.PortInvalid },
        .{ .raw = "1.2.3.4:5,65536", .err = error.PortOverflow }, // default address
        .{ .raw = "1.2.3.4:5,2.3.4.5:65536", .err = error.PortOverflow },
    };

    var buffer: [3]std.net.Address = undefined;
    for (vectors_positive) |vector| {
        const addresses_actual = try parse_addresses(vector.raw, &buffer);

        try std.testing.expectEqual(addresses_actual.len, vector.addresses.len);
        for (vector.addresses, 0..) |address_expect, i| {
            const address_actual = addresses_actual[i];
            try std.testing.expectEqual(address_expect.in.sa.family, address_actual.in.sa.family);
            try std.testing.expectEqual(address_expect.in.sa.port, address_actual.in.sa.port);
            try std.testing.expectEqual(address_expect.in.sa.addr, address_actual.in.sa.addr);
            try std.testing.expectEqual(address_expect.in.sa.zero, address_actual.in.sa.zero);
        }
    }

    for (vectors_negative) |vector| {
        try std.testing.expectEqual(
            vector.err,
            parse_addresses(vector.raw, buffer[0..2]),
        );
    }
}

test "parse_addresses: fuzz" {
    const test_count = 1024;
    const input_size_max = 32;
    const alphabet = " \t\n,:[]0123456789abcdefgABCDEFGXx";

    var prng = stdx.PRNG.from_seed_testing();

    var input_bufer: [input_size_max]u8 = @splat(0);
    var buffer: [3]std.net.Address = undefined;
    for (0..test_count) |_| {
        const input_size = prng.int_inclusive(usize, input_size_max);
        const input = input_bufer[0..input_size];
        for (input) |*c| {
            c.* = alphabet[prng.index(alphabet)];
        }
        if (parse_addresses(input, &buffer)) |addresses| {
            assert(addresses.len > 0);
            assert(addresses.len <= 3);
        } else |_| {}
    }
}

pub fn sector_floor(offset: u64) u64 {
    const sectors = math.divFloor(u64, offset, constants.sector_size) catch unreachable;
    return sectors * constants.sector_size;
}

pub fn sector_ceil(offset: u64) u64 {
    const sectors = math.divCeil(u64, offset, constants.sector_size) catch unreachable;
    return sectors * constants.sector_size;
}

pub fn quorums(replica_count: u8) struct {
    replication: u8,
    view_change: u8,
    nack_prepare: u8,
    majority: u8,
    upgrade: u8,
} {
    assert(replica_count > 0);

    assert(constants.quorum_replication_max >= 2);
    // For replica_count=2, set quorum_replication=2 even though =1 would intersect.
    // This improves durability of small clusters.
    const quorum_replication = if (replica_count == 2) 2 else @min(
        constants.quorum_replication_max,
        stdx.div_ceil(replica_count, 2),
    );
    assert(quorum_replication <= replica_count);
    assert(quorum_replication >= 2 or quorum_replication == replica_count);

    // For replica_count=2, set quorum_view_change=2 even though =1 would intersect.
    // This avoids special cases for a single-replica view-change in Replica.
    const quorum_view_change =
        if (replica_count == 2) 2 else replica_count - quorum_replication + 1;
    // The view change quorum may be more expensive to make the replication quorum cheaper.
    // The insight is that the replication phase is by far more common than the view change.
    // This trade-off allows us to optimize for the common case.
    // See the comments in `constants.zig` for further explanation.
    assert(quorum_view_change <= replica_count);
    assert(quorum_view_change >= 2 or quorum_view_change == replica_count);
    assert(quorum_view_change >= @divFloor(replica_count, 2) + 1);
    assert(quorum_view_change + quorum_replication > replica_count);

    // We need to have enough nacks to guarantee that `quorum_replication` was not reached,
    // because if the replication quorum was reached, then it may have been committed.
    const quorum_nack_prepare = replica_count - quorum_replication + 1;
    assert(quorum_nack_prepare + quorum_replication > replica_count);

    const quorum_majority =
        stdx.div_ceil(replica_count, 2) + @intFromBool(@mod(replica_count, 2) == 0);
    assert(quorum_majority <= replica_count);
    assert(quorum_majority > @divFloor(replica_count, 2));

    // A majority quorum (i.e. `max(quorum_replication, quorum_view_change)`) is required
    // to ensure that the upgraded cluster can both commit and view-change.
    //
    // However, we farther require that all replicas can upgrade. In most cases, not upgrading all
    // replicas together would be a mistake (leading to replicas lagging and needing to state sync).
    // If an upgrade is needed while the cluster is compromised, then it should be a hotfix upgrade
    // (i.e. to a build tagged with the same release).
    const quorum_upgrade = replica_count;
    assert(quorum_upgrade <= replica_count);
    assert(quorum_upgrade >= quorum_replication);
    assert(quorum_upgrade >= quorum_view_change);

    return .{
        .replication = quorum_replication,
        .view_change = quorum_view_change,
        .nack_prepare = quorum_nack_prepare,
        .majority = quorum_majority,
        .upgrade = quorum_upgrade,
    };
}

test "quorums" {
    if (constants.quorum_replication_max != 3) return error.SkipZigTest;

    const expect_replication = [_]u8{ 1, 2, 2, 2, 3, 3, 3, 3 };
    const expect_view_change = [_]u8{ 1, 2, 2, 3, 3, 4, 5, 6 };
    const expect_nack_prepare = [_]u8{ 1, 1, 2, 3, 3, 4, 5, 6 };
    const expect_majority = [_]u8{ 1, 2, 2, 3, 3, 4, 4, 5 };
    const expect_upgrade = [_]u8{ 1, 2, 3, 4, 5, 6, 7, 8 };

    for (expect_replication[0..], 0..) |_, i| {
        const replicas = @as(u8, @intCast(i)) + 1;
        const actual = quorums(replicas);
        try std.testing.expectEqual(actual.replication, expect_replication[i]);
        try std.testing.expectEqual(actual.view_change, expect_view_change[i]);
        try std.testing.expectEqual(actual.nack_prepare, expect_nack_prepare[i]);
        try std.testing.expectEqual(actual.majority, expect_majority[i]);
        try std.testing.expectEqual(actual.upgrade, expect_upgrade[i]);

        // The nack quorum only differs from the view-change quorum when R=2.
        if (replicas == 2) {
            try std.testing.expectEqual(actual.nack_prepare, 1);
        } else {
            try std.testing.expectEqual(actual.nack_prepare, actual.view_change);
        }
    }
}

/// Set of replica_ids of cluster members, where order of ids determines replica indexes.
///
/// First replica_count elements are active replicas,
/// then standby_count standbys, the rest are zeros.
/// Order determines ring topology for replication.
pub const Members = [constants.members_max]u128;

/// Deterministically assigns replica_ids for the initial configuration.
///
/// Eventually, we want to identify replicas using random u128 ids to prevent operator errors.
/// However, that requires unergonomic two-step process for spinning a new cluster up.  To avoid
/// needlessly compromising the experience until reconfiguration is fully implemented, derive
/// replica ids for the initial cluster deterministically.
pub fn root_members(cluster: u128) Members {
    const IdSeed = extern struct {
        cluster_config_checksum: u128 align(1),
        cluster: u128 align(1),
        replica: u8 align(1),
    };
    comptime assert(@sizeOf(IdSeed) == 33);

    var result: [constants.members_max]u128 = @splat(0);
    var replica: u8 = 0;
    while (replica < constants.members_max) : (replica += 1) {
        const seed = IdSeed{
            .cluster_config_checksum = constants.config.cluster.checksum(),
            .cluster = cluster,
            .replica = replica,
        };
        result[replica] = checksum(std.mem.asBytes(&seed));
    }

    assert(valid_members(&result));
    return result;
}

/// Check that:
///  - all non-zero elements are different
///  - all zero elements are trailing
pub fn valid_members(members: *const Members) bool {
    for (members, 0..) |replica_i, i| {
        for (members[0..i]) |replica_j| {
            if (replica_j == 0 and replica_i != 0) return false;
            if (replica_j != 0 and replica_j == replica_i) return false;
        }
    }
    return true;
}

fn member_count(members: *const Members) u8 {
    for (members, 0..) |member, index| {
        if (member == 0) return @intCast(index);
    }
    return constants.members_max;
}

pub fn member_index(members: *const Members, replica_id: u128) ?u8 {
    assert(replica_id != 0);
    assert(valid_members(members));
    for (members, 0..) |member, replica_index| {
        if (member == replica_id) return @intCast(replica_index);
    } else return null;
}

pub const Headers = struct {
    pub const Array = stdx.BoundedArrayType(Header.Prepare, constants.view_headers_max);
    /// The SuperBlock's persisted VSR headers.
    /// One of the following:
    ///
    /// - SV headers (consecutive chain)
    /// - DVC headers (disjoint chain)
    pub const ViewChangeSlice = ViewChangeHeadersSlice;
    pub const ViewChangeArray = ViewChangeHeadersArray;

    fn dvc_blank(op: u64) Header.Prepare {
        return .{
            .command = .prepare,
            .release = Release.zero,
            .operation = .reserved,
            .op = op,
            .cluster = 0,
            .view = 0,
            .request_checksum = 0,
            .checkpoint_id = 0,
            .parent = 0,
            .client = 0,
            .commit = 0,
            .timestamp = 0,
            .request = 0,
        };
    }

    pub fn dvc_header_type(header: *const Header.Prepare) enum { blank, valid } {
        if (std.meta.eql(header.*, Headers.dvc_blank(header.op))) return .blank;

        assert(header.valid_checksum());
        assert(header.command == .prepare);
        assert(header.operation != .reserved);
        assert(header.invalid() == null);
        return .valid;
    }
};

pub const ViewChangeCommand = enum { do_view_change, start_view };

const ViewChangeHeadersSlice = struct {
    command: ViewChangeCommand,
    /// Headers are ordered from high-to-low op.
    slice: []const Header.Prepare,

    pub fn init(
        command: ViewChangeCommand,
        slice: []const Header.Prepare,
    ) ViewChangeHeadersSlice {
        const headers = ViewChangeHeadersSlice{
            .command = command,
            .slice = slice,
        };
        headers.verify();
        return headers;
    }

    pub fn verify(headers: ViewChangeHeadersSlice) void {
        assert(headers.slice.len > 0);
        assert(headers.slice.len <= constants.view_headers_max);

        const head = &headers.slice[0];
        // A DVC's head op is never a gap or faulty.
        // A SV never includes gaps or faulty headers.
        assert(Headers.dvc_header_type(head) == .valid);

        var child = head;
        for (headers.slice[1..], 0..) |*header, i| {
            const index = i + 1;
            assert(header.command == .prepare);
            maybe(header.operation == .reserved);
            assert(header.op < child.op);

            // DVC: Ops are consecutive (with explicit blank headers).
            // SV: The first "pipeline + 1" ops of the SV are consecutive.
            if (headers.command == .do_view_change or
                (headers.command == .start_view and
                    index < constants.pipeline_prepare_queue_max + 1))
            {
                assert(header.op == head.op - index);
            }

            switch (Headers.dvc_header_type(header)) {
                .blank => {
                    // We can't verify that SV headers contain no gaps headers here:
                    // superblock.checkpoint could make .do_view_change headers durable instead of
                    // .start_view headers when view == log_view (see `commit_checkpoint_superblock`
                    // in `replica.zig`). When these headers are loaded from the superblock on
                    // startup, they are considered to be .start_view headers (see `view_headers` in
                    // `superblock.zig`).
                    maybe(headers.command == .do_view_change);
                    maybe(headers.command == .start_view);
                    continue; // Don't update "child".
                },
                .valid => {
                    assert(header.view <= child.view);
                    assert(header.timestamp < child.timestamp);
                    if (header.op + 1 == child.op) {
                        assert(header.checksum == child.parent);
                    }
                },
            }
            child = header;
        }
    }

    const ViewRange = struct {
        min: u32, // inclusive
        max: u32, // inclusive

        pub fn contains(range: ViewRange, view: u32) bool {
            return range.min <= view and view <= range.max;
        }
    };

    /// Returns the range of possible views (of prepare, not commit) for a message that is part of
    /// the same log_view as these headers.
    ///
    /// - When these are DVC headers for a log_view=V, we must be in view_change status working to
    ///   transition to a view beyond V. So we will never prepare anything else as part of view V.
    /// - When these are SV headers for a log_view=V, we can continue to add to them (by preparing
    ///   more ops), but those ops will always be part of the log_view. If they were prepared during
    ///   a view prior to the log_view, they would already be part of the headers.
    pub fn view_for_op(headers: ViewChangeHeadersSlice, op: u64, log_view: u32) ViewRange {
        const header_newest = &headers.slice[0];
        const header_oldest = blk: {
            var oldest: ?usize = null;
            for (headers.slice, 0..) |*header, i| {
                switch (Headers.dvc_header_type(header)) {
                    .blank => assert(i > 0),
                    .valid => oldest = i,
                }
            }
            break :blk &headers.slice[oldest.?];
        };
        assert(header_newest.view <= log_view);
        assert(header_newest.view >= header_oldest.view);
        assert(header_newest.op >= header_oldest.op);

        if (op < header_oldest.op) return .{ .min = 0, .max = header_oldest.view };
        if (op > header_newest.op) return .{ .min = log_view, .max = log_view };

        for (headers.slice) |*header| {
            if (Headers.dvc_header_type(header) == .valid and header.op == op) {
                return .{ .min = header.view, .max = header.view };
            }
        }

        var header_next = &headers.slice[0];
        assert(Headers.dvc_header_type(header_next) == .valid);

        for (headers.slice[1..]) |*header_prev| {
            if (Headers.dvc_header_type(header_prev) == .valid) {
                if (header_prev.op < op and op < header_next.op) {
                    return .{ .min = header_prev.view, .max = header_next.view };
                }
                header_next = header_prev;
            }
        }
        unreachable;
    }
};

test "Headers.ViewChangeSlice.view_for_op" {
    var headers_array = [_]Header.Prepare{
        std.mem.zeroInit(Header.Prepare, .{
            .checksum = undefined,
            .client = 6,
            .request = 7,
            .command = .prepare,
            .release = Release.minimum,
            .operation = @as(Operation, @enumFromInt(constants.vsr_operations_reserved + 8)),
            .op = 9,
            .view = 10,
            .timestamp = 11,
        }),
        Headers.dvc_blank(8),
        Headers.dvc_blank(7),
        std.mem.zeroInit(Header.Prepare, .{
            .checksum = undefined,
            .client = 3,
            .request = 4,
            .command = .prepare,
            .release = Release.minimum,
            .operation = @as(Operation, @enumFromInt(constants.vsr_operations_reserved + 5)),
            .op = 6,
            .view = 7,
            .timestamp = 8,
        }),
        Headers.dvc_blank(5),
    };

    headers_array[0].set_checksum();
    headers_array[3].set_checksum();

    const headers = Headers.ViewChangeSlice.init(.do_view_change, &headers_array);
    try std.testing.expect(std.meta.eql(headers.view_for_op(11, 12), .{ .min = 12, .max = 12 }));
    try std.testing.expect(std.meta.eql(headers.view_for_op(10, 12), .{ .min = 12, .max = 12 }));
    try std.testing.expect(std.meta.eql(headers.view_for_op(9, 12), .{ .min = 10, .max = 10 }));
    try std.testing.expect(std.meta.eql(headers.view_for_op(8, 12), .{ .min = 7, .max = 10 }));
    try std.testing.expect(std.meta.eql(headers.view_for_op(7, 12), .{ .min = 7, .max = 10 }));
    try std.testing.expect(std.meta.eql(headers.view_for_op(6, 12), .{ .min = 7, .max = 7 }));
    try std.testing.expect(std.meta.eql(headers.view_for_op(5, 12), .{ .min = 0, .max = 7 }));
    try std.testing.expect(std.meta.eql(headers.view_for_op(0, 12), .{ .min = 0, .max = 7 }));
}

/// The headers of a SV or DVC message.
const ViewChangeHeadersArray = struct {
    command: ViewChangeCommand,
    array: Headers.Array,

    pub fn root(cluster: u128) ViewChangeHeadersArray {
        return ViewChangeHeadersArray.init(.start_view, &.{
            Header.Prepare.root(cluster),
        });
    }

    pub fn init(
        command: ViewChangeCommand,
        slice: []const Header.Prepare,
    ) ViewChangeHeadersArray {
        const headers = ViewChangeHeadersArray{
            .command = command,
            .array = Headers.Array.from_slice(slice) catch unreachable,
        };
        headers.verify();
        return headers;
    }

    pub fn verify(headers: *const ViewChangeHeadersArray) void {
        (ViewChangeHeadersSlice{
            .command = headers.command,
            .slice = headers.array.const_slice(),
        }).verify();
    }

    pub fn replace(
        headers: *ViewChangeHeadersArray,
        command: ViewChangeCommand,
        slice: []const Header.Prepare,
    ) void {
        headers.command = command;
        headers.array.clear();
        for (slice) |*header| headers.array.push(header.*);
        headers.verify();
    }

    pub fn append(headers: *ViewChangeHeadersArray, header: *const Header.Prepare) void {
        // We don't do comprehensive validation here — assume that verify() will be called
        // after any series of appends.
        headers.array.push(header.*);
    }

    pub fn append_blank(headers: *ViewChangeHeadersArray, op: u64) void {
        assert(headers.command == .do_view_change);
        assert(headers.array.count() > 0);
        headers.array.push(Headers.dvc_blank(op));
    }
};

/// For a replica with journal_slot_count=10, lsm_compaction_ops=2, pipeline_prepare_queue_max=2,
/// and checkpoint_interval=4, which can be computed as follows:
/// journal_slot_count - (lsm_compaction_ops + 2 * pipeline_prepare_queue_max) = 4
///
///   checkpoint() call           0   1   2   3   4
///   op_checkpoint               0   3   7  11  15
///   op_checkpoint_next          3   7  11  15  19
///   op_checkpoint_next_trigger  5   9  13  17  21
///
///     commit log (ops)           │ write-ahead log (slots)
///     0   4   8   2   6   0   4  │  0  -  -  -  4  -  -  -  -  9
///   0 ───✓·%                     │[ 0  1  2  ✓] 4  %  R  R  R  R
///   1 ───────✓·%                 │  0  1  2  3[ 4  5  6  ✓] 8  %
///   2 ───────────✓·%             │  10 ✓] 12 %  4  5  6  7[ 8  %
///   3 ───────────────✓·%         │  10 11[12 13 14 ✓] 16 %  8  9
///   4 ───────────────────✓·%     │  20 %  12 13 14 15[16 17 18 19]
///
/// Legend:
///
///   ─/✓  op on disk at checkpoint
///   ·/%  op in memory at checkpoint
///     ✓  op_checkpoint
///     %  op_checkpoint's trigger
///     R  slot reserved in WAL
///    [ ] range of ops from a checkpoint
pub const Checkpoint = struct {
    comptime {
        assert(constants.journal_slot_count > constants.lsm_compaction_ops);
        assert(constants.journal_slot_count % constants.lsm_compaction_ops == 0);
    }

    pub fn checkpoint_after(checkpoint: u64) u64 {
        assert(valid(checkpoint));

        const result = op: {
            if (checkpoint == 0) {
                // First wrap: op_checkpoint_next = 6-1 = 5
                // -1: vsr_checkpoint_ops is a count, result is an inclusive index.
                break :op constants.vsr_checkpoint_ops - 1;
            } else {
                // Second wrap: op_checkpoint_next = 5+6 = 11
                // Third wrap: op_checkpoint_next = 11+6 = 17
                break :op checkpoint + constants.vsr_checkpoint_ops;
            }
        };

        assert((result + 1) % constants.lsm_compaction_ops == 0);
        assert(valid(result));

        return result;
    }

    pub fn trigger_for_checkpoint(checkpoint: u64) ?u64 {
        assert(valid(checkpoint));

        if (checkpoint == 0) {
            return null;
        } else {
            return checkpoint + constants.lsm_compaction_ops;
        }
    }

    pub fn prepare_max_for_checkpoint(checkpoint: u64) ?u64 {
        assert(valid(checkpoint));

        if (trigger_for_checkpoint(checkpoint)) |trigger| {
            return trigger + (2 * constants.pipeline_prepare_queue_max);
        } else {
            return null;
        }
    }

    pub fn durable(checkpoint: u64, commit: u64) bool {
        assert(valid(checkpoint));

        if (trigger_for_checkpoint(checkpoint)) |trigger| {
            return commit > (trigger + constants.pipeline_prepare_queue_max);
        } else {
            return true;
        }
    }

    pub fn valid(op: u64) bool {
        // Divide by `lsm_compaction_ops` instead of `vsr_checkpoint_ops`:
        // although today in practice checkpoints are evenly spaced, the LSM layer doesn't assume
        // that. LSM allows any bar boundary to become a checkpoint which happens, e.g., in the tree
        // fuzzer.
        return op == 0 or (op + 1) % constants.lsm_compaction_ops == 0;
    }
};

test "Checkpoint ops diagram" {
    const Snap = stdx.Snap;
    const snap = Snap.snap_fn("src");

    var string = std.ArrayList(u8).init(std.testing.allocator);
    defer string.deinit();

    var string2 = std.ArrayList(u8).init(std.testing.allocator);
    defer string2.deinit();

    try string.writer().print(
        \\journal_slot_count={[journal_slot_count]}
        \\lsm_compaction_ops={[lsm_compaction_ops]}
        \\pipeline_prepare_queue_max={[pipeline_prepare_queue_max]}
        \\vsr_checkpoint_ops={[vsr_checkpoint_ops]}
        \\
        \\
    , .{
        .journal_slot_count = constants.journal_slot_count,
        .lsm_compaction_ops = constants.lsm_compaction_ops,
        .pipeline_prepare_queue_max = constants.pipeline_prepare_queue_max,
        .vsr_checkpoint_ops = constants.vsr_checkpoint_ops,
    });

    var checkpoint_prev: u64 = 0;
    var checkpoint_next: u64 = 0;
    var checkpoint_count: u32 = 0;
    for (0..constants.journal_slot_count * 10) |op| {
        const last_beat = (op + 1) % constants.lsm_compaction_ops == 0;
        const last_slot = (op + 1) % constants.journal_slot_count == 0;

        const op_type: enum {
            normal,
            checkpoint,
            checkpoint_trigger,
            checkpoint_prepare_max,
        } = op_type: {
            if (op == checkpoint_next) break :op_type .checkpoint;
            if (checkpoint_prev != 0) {
                if (op == Checkpoint.trigger_for_checkpoint(checkpoint_prev).?) {
                    break :op_type .checkpoint_trigger;
                }

                if (op == Checkpoint.prepare_max_for_checkpoint(checkpoint_prev).?) {
                    break :op_type .checkpoint_prepare_max;
                }
            }
            break :op_type .normal;
        };

        // Marker for tidy.zig to ignore the long lines.
        if (op % constants.journal_slot_count == 0) try string.appendSlice("OPS: ");

        try string.writer().print("{s}{:_>3}{s}", .{
            switch (op_type) {
                .normal => " ",
                .checkpoint => if (checkpoint_count % 2 == 0) "[" else "{",
                .checkpoint_trigger => "<",
                .checkpoint_prepare_max => " ",
            },
            op,
            switch (op_type) {
                .normal => if (last_slot) "" else " ",
                .checkpoint => if (last_slot) "" else " ",
                .checkpoint_trigger => ">",
                .checkpoint_prepare_max => if (checkpoint_count % 2 == 0) "]" else "}",
            },
        });

        if (last_slot) try string.append('\n');
        if (!last_slot and last_beat) try string.append(' ');

        if (op_type == .checkpoint) {
            checkpoint_prev = checkpoint_next;
            checkpoint_next = Checkpoint.checkpoint_after(checkpoint_prev);
        }
        checkpoint_count += @intFromBool(op == checkpoint_prev);
    }

    try snap(@src(),
        \\journal_slot_count=32
        \\lsm_compaction_ops=4
        \\pipeline_prepare_queue_max=4
        \\vsr_checkpoint_ops=20
        \\
        \\OPS: [__0  __1  __2  __3   __4  __5  __6  __7   __8  __9  _10  _11   _12  _13  _14  _15   _16  _17  _18 {_19   _20  _21  _22 <_23>  _24  _25  _26  _27   _28  _29  _30  _31]
        \\OPS:  _32  _33  _34  _35   _36  _37  _38 [_39   _40  _41  _42 <_43>  _44  _45  _46  _47   _48  _49  _50  _51}  _52  _53  _54  _55   _56  _57  _58 {_59   _60  _61  _62 <_63>
        \\OPS:  _64  _65  _66  _67   _68  _69  _70  _71]  _72  _73  _74  _75   _76  _77  _78 [_79   _80  _81  _82 <_83>  _84  _85  _86  _87   _88  _89  _90  _91}  _92  _93  _94  _95
        \\OPS:  _96  _97  _98 {_99   100  101  102 <103>  104  105  106  107   108  109  110  111]  112  113  114  115   116  117  118 [119   120  121  122 <123>  124  125  126  127
        \\OPS:  128  129  130  131}  132  133  134  135   136  137  138 {139   140  141  142 <143>  144  145  146  147   148  149  150  151]  152  153  154  155   156  157  158 [159
        \\OPS:  160  161  162 <163>  164  165  166  167   168  169  170  171}  172  173  174  175   176  177  178 {179   180  181  182 <183>  184  185  186  187   188  189  190  191]
        \\OPS:  192  193  194  195   196  197  198 [199   200  201  202 <203>  204  205  206  207   208  209  210  211}  212  213  214  215   216  217  218 {219   220  221  222 <223>
        \\OPS:  224  225  226  227   228  229  230  231]  232  233  234  235   236  237  238 [239   240  241  242 <243>  244  245  246  247   248  249  250  251}  252  253  254  255
        \\OPS:  256  257  258 {259   260  261  262 <263>  264  265  266  267   268  269  270  271]  272  273  274  275   276  277  278 [279   280  281  282 <283>  284  285  286  287
        \\OPS:  288  289  290  291}  292  293  294  295   296  297  298 {299   300  301  302 <303>  304  305  306  307   308  309  310  311]  312  313  314  315   316  317  318 [319
        \\
    ).diff(string.items);
}

pub const Snapshot = struct {
    /// A table with TableInfo.snapshot_min=S was written during some commit with op<S.
    /// A block with snapshot_min=S is definitely readable at op=S.
    pub fn readable_at_commit(op: u64) u64 {
        // TODO: This is going to become more complicated when snapshot numbers match the op
        // acquiring the snapshot.
        return op + 1;
    }
};<|MERGE_RESOLUTION|>--- conflicted
+++ resolved
@@ -349,15 +349,10 @@
 
     fn check_state_machine_operations(comptime StateMachineOperation: type) void {
         comptime {
-<<<<<<< HEAD
             @setEvalBranchQuota(20_000);
-            assert(@typeInfo(StateMachine.Operation).@"enum".is_exhaustive);
-            assert(@typeInfo(StateMachine.Operation).@"enum".tag_type ==
-=======
             assert(@typeInfo(StateMachineOperation) == .@"enum");
             assert(@typeInfo(StateMachineOperation).@"enum".is_exhaustive);
             assert(@typeInfo(StateMachineOperation).@"enum".tag_type ==
->>>>>>> af6afabf
                 @typeInfo(Operation).@"enum".tag_type);
             for (@typeInfo(StateMachineOperation).@"enum".fields) |field| {
                 const operation = @field(StateMachineOperation, field.name);

--- conflicted
+++ resolved
@@ -958,20 +958,11 @@
                 if (client.request_queue.empty() and
                     t.context.client_requests[c] > client.request_number)
                 {
-<<<<<<< HEAD
                     const size = 123;
                     const batch = client.get_batch(.echo, size) catch unreachable;
 
                     std.mem.set(u8, batch.slice(), 42);
                     t.cluster.submit_batch(c, batch);
-=======
-                    const message = client.get_message();
-                    defer client.unref(message);
-
-                    const body_size = 123;
-                    std.mem.set(u8, message.buffer[@sizeOf(vsr.Header)..][0..body_size], 42);
-                    t.cluster.request(c, .echo, message, body_size);
->>>>>>> 46c00e28
                 }
             }
         }

--- conflicted
+++ resolved
@@ -30,7 +30,6 @@
     version: []const u8,
     tigerbeetle: []const u8,
 }) !void {
-<<<<<<< HEAD
     const tmp_dir = try shell.create_tmp_dir();
     defer shell.cwd.deleteTree(tmp_dir) catch {};
 
@@ -60,15 +59,9 @@
         "src/main.rs",
     );
     try shell.exec("cargo run", .{});
-=======
-    _ = shell;
-    _ = gpa;
-    _ = options;
-    // todo
 }
 
 pub fn release_published_latest(shell: *Shell) ![]const u8 {
     _ = shell;
     return "unimplemented";
->>>>>>> ca7f8823
 }
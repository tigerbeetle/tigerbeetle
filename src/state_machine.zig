--- conflicted
+++ resolved
@@ -33,16 +33,8 @@
 const TransferFlags = tb.TransferFlags;
 const TransferPendingStatus = tb.TransferPendingStatus;
 
-<<<<<<< HEAD
 const CreateAccountStatus = tb.CreateAccountStatus;
 const CreateTransferStatus = tb.CreateTransferStatus;
-
-=======
->>>>>>> af6afabf
-const CreateAccountResult = tb.CreateAccountResult;
-const CreateTransferResult = tb.CreateTransferResult;
-const CreateAccountsErrorResult = tb.CreateAccountsErrorResult;
-const CreateTransfersErrorResult = tb.CreateTransfersErrorResult;
 
 const AccountFilter = tb.AccountFilter;
 const QueryFilter = tb.QueryFilter;
@@ -277,53 +269,7 @@
             log_trace: bool,
         };
 
-<<<<<<< HEAD
-            pub const batch_max = struct {
-                pub const create_accounts: u32 = @max(
-                    operation_event_max(
-                        .create_accounts,
-                        message_body_size_max,
-                    ),
-                    operation_event_max(
-                        .deprecated_create_accounts_sparse,
-                        message_body_size_max,
-                    ),
-                    operation_event_max(
-                        .deprecated_create_accounts_unbatched,
-                        message_body_size_max,
-                    ),
-                );
-                pub const create_transfers: u32 = @max(
-                    operation_event_max(
-                        .create_transfers,
-                        message_body_size_max,
-                    ),
-                    operation_event_max(
-                        .deprecated_create_transfers_sparse,
-                        message_body_size_max,
-                    ),
-                    operation_event_max(
-                        .deprecated_create_transfers_unbatched,
-                        message_body_size_max,
-                    ),
-                );
-                pub const lookup_accounts: u32 = @max(
-                    operation_event_max(.lookup_accounts, message_body_size_max),
-                    operation_event_max(
-                        .deprecated_lookup_accounts_unbatched,
-                        message_body_size_max,
-                    ),
-                );
-                pub const lookup_transfers: u32 = @max(
-                    operation_event_max(.lookup_transfers, message_body_size_max),
-                    operation_event_max(
-                        .deprecated_lookup_transfers_unbatched,
-                        message_body_size_max,
-                    ),
-                );
-=======
         pub const Workload = WorkloadType(StateMachine);
->>>>>>> af6afabf
 
         pub const Forest = ForestType(Storage, .{
             .accounts = AccountsGroove,
@@ -608,311 +554,6 @@
 
         const ChangeEventsScanLookup = ChangeEventsScanLookupType(AccountEventsGroove, Storage);
 
-<<<<<<< HEAD
-        pub fn operation_from_vsr(operation: vsr.Operation) ?Operation {
-            if (operation == .pulse) return .pulse;
-            if (operation.vsr_reserved()) return null;
-
-            return vsr.Operation.to(StateMachine, operation);
-        }
-
-        pub fn EventType(comptime operation: Operation) type {
-            return switch (operation) {
-                .pulse => void,
-                .create_accounts => Account,
-                .create_transfers => Transfer,
-                .lookup_accounts => u128,
-                .lookup_transfers => u128,
-                .get_account_transfers => AccountFilter,
-                .get_account_balances => AccountFilter,
-                .query_accounts => QueryFilter,
-                .query_transfers => QueryFilter,
-                .get_change_events => ChangeEventsFilter,
-
-                .deprecated_create_accounts_sparse => Account,
-                .deprecated_create_transfers_sparse => Transfer,
-
-                .deprecated_create_accounts_unbatched => Account,
-                .deprecated_create_transfers_unbatched => Transfer,
-                .deprecated_lookup_accounts_unbatched => u128,
-                .deprecated_lookup_transfers_unbatched => u128,
-                .deprecated_get_account_transfers_unbatched => AccountFilter,
-                .deprecated_get_account_balances_unbatched => AccountFilter,
-                .deprecated_query_accounts_unbatched => QueryFilter,
-                .deprecated_query_transfers_unbatched => QueryFilter,
-            };
-        }
-
-        pub fn ResultType(comptime operation: Operation) type {
-            return switch (operation) {
-                .pulse => void,
-                .create_accounts => CreateAccountResult,
-                .create_transfers => CreateTransferResult,
-                .lookup_accounts => Account,
-                .lookup_transfers => Transfer,
-                .get_account_transfers => Transfer,
-                .get_account_balances => AccountBalance,
-                .query_accounts => Account,
-                .query_transfers => Transfer,
-                .get_change_events => ChangeEvent,
-
-                .deprecated_create_accounts_sparse => CreateAccountsErrorResult,
-                .deprecated_create_transfers_sparse => CreateTransfersErrorResult,
-
-                .deprecated_create_accounts_unbatched => CreateAccountsErrorResult,
-                .deprecated_create_transfers_unbatched => CreateTransfersErrorResult,
-                .deprecated_lookup_accounts_unbatched => Account,
-                .deprecated_lookup_transfers_unbatched => Transfer,
-                .deprecated_get_account_transfers_unbatched => Transfer,
-                .deprecated_get_account_balances_unbatched => AccountBalance,
-                .deprecated_query_accounts_unbatched => Account,
-                .deprecated_query_transfers_unbatched => Transfer,
-            };
-        }
-
-        /// Inline function so that `operation` can be known at comptime.
-        pub inline fn event_size_bytes(operation: Operation) u32 {
-            return switch (operation) {
-                inline else => |operation_comptime| @sizeOf(EventType(operation_comptime)),
-            };
-        }
-
-        /// Inline function so that `operation` can be known at comptime.
-        pub inline fn result_size_bytes(operation: Operation) u32 {
-            return switch (operation) {
-                inline else => |operation_comptime| @sizeOf(ResultType(operation_comptime)),
-            };
-        }
-
-        /// Whether the operation supports multiple events per batch.
-        /// If not, multi-batch requests are still supported, but with a single event per batch.
-        pub inline fn operation_is_batchable(operation: Operation) bool {
-            return switch (operation) {
-                // Pulse does not take any input.
-                .pulse => false,
-                // Operations that take multiple events as input:
-                .create_accounts => true,
-                .create_transfers => true,
-                .lookup_accounts => true,
-                .lookup_transfers => true,
-                // Operations that take a single event as input:
-                .get_account_transfers => false,
-                .get_account_balances => false,
-                .query_accounts => false,
-                .query_transfers => false,
-                .get_change_events => false,
-
-                .deprecated_create_accounts_sparse => true,
-                .deprecated_create_transfers_sparse => true,
-
-                .deprecated_create_accounts_unbatched => true,
-                .deprecated_create_transfers_unbatched => true,
-                .deprecated_lookup_accounts_unbatched => true,
-                .deprecated_lookup_transfers_unbatched => true,
-                .deprecated_get_account_transfers_unbatched => false,
-                .deprecated_get_account_balances_unbatched => false,
-                .deprecated_query_accounts_unbatched => false,
-                .deprecated_query_transfers_unbatched => false,
-            };
-        }
-
-        /// Whether the operation is multi-batch encoded.
-        /// Inline function so that `operation` can be known at comptime.
-        pub inline fn operation_is_multi_batch(operation: Operation) bool {
-            return switch (operation) {
-                .pulse => false,
-                .create_accounts,
-                .create_transfers,
-                .lookup_accounts,
-                .lookup_transfers,
-                .get_account_transfers,
-                .get_account_balances,
-                .query_accounts,
-                .query_transfers,
-                => true,
-
-                .get_change_events => false,
-
-                .deprecated_create_accounts_sparse,
-                .deprecated_create_transfers_sparse,
-                => true,
-
-                .deprecated_create_accounts_unbatched,
-                .deprecated_create_transfers_unbatched,
-                .deprecated_lookup_accounts_unbatched,
-                .deprecated_lookup_transfers_unbatched,
-                .deprecated_get_account_transfers_unbatched,
-                .deprecated_get_account_balances_unbatched,
-                .deprecated_query_accounts_unbatched,
-                .deprecated_query_transfers_unbatched,
-                => false,
-            };
-        }
-
-        /// The maximum number of events per batch.
-        /// Inline function so that `operation` and `batch_size_limit` can be known at comptime.
-        pub inline fn operation_event_max(operation: Operation, batch_size_limit: u32) u32 {
-            assert(batch_size_limit > 0);
-            assert(batch_size_limit <= machine_constants.message_body_size_max);
-
-            const event_size = event_size_bytes(operation);
-            maybe(event_size == 0); // Zeroed event size is allowed.
-            const result_size = result_size_bytes(operation);
-            assert(result_size > 0);
-
-            if (!operation_is_multi_batch(operation)) {
-                return if (event_size == 0)
-                    @divFloor(machine_constants.message_body_size_max, result_size)
-                else
-                    @min(
-                        @divFloor(batch_size_limit, event_size),
-                        @divFloor(machine_constants.message_body_size_max, result_size),
-                    );
-            }
-            assert(operation_is_multi_batch(operation));
-
-            const reply_trailer_size_min: u32 = vsr.multi_batch.trailer_total_size(.{
-                .element_size = result_size,
-                .batch_count = 1,
-            });
-            assert(reply_trailer_size_min > 0);
-            assert(reply_trailer_size_min < batch_size_limit);
-
-            if (event_size == 0) {
-                return @divFloor(
-                    machine_constants.message_body_size_max - reply_trailer_size_min,
-                    result_size,
-                );
-            } else {
-                const request_trailer_size_min: u32 = vsr.multi_batch.trailer_total_size(.{
-                    .element_size = event_size,
-                    .batch_count = 1,
-                });
-                assert(request_trailer_size_min > 0);
-                assert(request_trailer_size_min < machine_constants.message_body_size_max);
-
-                return @min(
-                    @divFloor(batch_size_limit - request_trailer_size_min, event_size),
-                    @divFloor(
-                        machine_constants.message_body_size_max - reply_trailer_size_min,
-                        result_size,
-                    ),
-                );
-            }
-        }
-
-        /// The maximum number of results per batch.
-        /// If the number of results is defined by the number of events (`operation_is_batchable()`
-        /// is true) then `operation_result_max() == operation_event_max()`.
-        /// Inline function so that `operation` and `batch_size_limit` can be known at comptime.
-        pub inline fn operation_result_max(operation: Operation, batch_size_limit: u32) u32 {
-            assert(batch_size_limit > 0);
-            assert(batch_size_limit <= machine_constants.message_body_size_max);
-            if (operation_is_batchable(operation)) {
-                return operation_event_max(
-                    operation,
-                    batch_size_limit,
-                );
-            }
-            assert(!operation_is_batchable(operation));
-
-            const result_size = result_size_bytes(operation);
-            assert(result_size > 0);
-
-            if (!operation_is_multi_batch(operation)) {
-                return @divFloor(machine_constants.message_body_size_max, result_size);
-            }
-            assert(operation_is_multi_batch(operation));
-
-            const reply_trailer_size_min: u32 = vsr.multi_batch.trailer_total_size(.{
-                .element_size = result_size,
-                .batch_count = 1,
-            });
-            return @divFloor(
-                machine_constants.message_body_size_max - reply_trailer_size_min,
-                result_size,
-            );
-        }
-
-        /// Returns the expected number of results for a given batch.
-        /// For multi-batch requests, this function expects a single, already decoded batch.
-        /// Inline function so that `operation` can be known at comptime.
-        pub inline fn operation_result_count_expected(
-            operation: StateMachine.Operation,
-            batch: []const u8,
-        ) u32 {
-            return switch (operation) {
-                .pulse => 0,
-                inline .create_accounts,
-                .create_transfers,
-                .lookup_accounts,
-                .lookup_transfers,
-
-                .deprecated_create_accounts_sparse,
-                .deprecated_create_transfers_sparse,
-
-                .deprecated_create_accounts_unbatched,
-                .deprecated_create_transfers_unbatched,
-                .deprecated_lookup_accounts_unbatched,
-                .deprecated_lookup_transfers_unbatched,
-                => |operation_comptime| count: {
-                    // For these types of operations, each event produces at most one result.
-                    comptime assert(StateMachine.operation_is_batchable(operation_comptime));
-
-                    // Clients do not validate batch size == 0,
-                    // and even the simulator can generate requests with no events.
-                    if (batch.len == 0) return 0;
-
-                    const event_size: u32 = @sizeOf(EventType(operation_comptime));
-                    comptime assert(event_size > 0);
-                    assert(batch.len % event_size == 0); // Input has already been validated.
-
-                    break :count @intCast(@divExact(batch.len, event_size));
-                },
-                inline .get_account_transfers,
-                .get_account_balances,
-                .query_accounts,
-                .query_transfers,
-                .deprecated_get_account_transfers_unbatched,
-                .deprecated_get_account_balances_unbatched,
-                .deprecated_query_accounts_unbatched,
-                .deprecated_query_transfers_unbatched,
-                .get_change_events,
-                => |operation_comptime| count: {
-                    // For queries, each event produces up to `limit` events.
-                    comptime assert(!StateMachine.operation_is_batchable(operation_comptime));
-
-                    const Filter = EventType(operation_comptime);
-                    comptime assert(@sizeOf(Filter) > 0);
-                    assert(batch.len == @sizeOf(Filter));
-                    // This function is used by the client,
-                    // so the input may come from unaligned memory.
-                    maybe(!std.mem.isAligned(@intFromPtr(batch.ptr), @alignOf(Filter)));
-
-                    const filter: Filter = std.mem.bytesToValue(Filter, batch);
-                    maybe(filter.limit == 0);
-
-                    // TODO: Handle `TooMuchData` at the client side instead of capping the limit.
-                    break :count @min(filter.limit, operation_result_max(
-                        operation_comptime,
-                        machine_constants.message_body_size_max,
-                    ));
-                },
-            };
-        }
-
-        pub const Options = struct {
-            batch_size_limit: u32,
-            lsm_forest_compaction_block_count: u32,
-            lsm_forest_node_count: u32,
-            cache_entries_accounts: u32,
-            cache_entries_transfers: u32,
-            cache_entries_transfers_pending: u32,
-            log_trace: bool,
-        };
-
-=======
->>>>>>> af6afabf
         /// Since prefetch contexts are used one at a time, it's safe to access
         /// the union's fields and reuse the same memory for all context instances.
         const PrefetchContext = union(enum) {
@@ -2492,32 +2133,14 @@
                     const result_max = self.prefetch_operation.?.result_max(self.batch_size_limit);
                     // Also constrained by the maximum number of available prefetches.
                     const prefetch_transfers = @max(
-<<<<<<< HEAD
-                        operation_event_max(
-                            .lookup_transfers,
-                            self.batch_size_limit,
-                        ),
-                        operation_event_max(
-                            .deprecated_lookup_transfers_unbatched,
-=======
                         Operation.lookup_transfers.event_max(self.batch_size_limit),
                         Operation.deprecated_lookup_transfers_unbatched.event_max(
->>>>>>> af6afabf
                             self.batch_size_limit,
                         ),
                     );
                     const prefetch_accounts = @max(
-<<<<<<< HEAD
-                        operation_event_max(
-                            .lookup_accounts,
-                            self.batch_size_limit,
-                        ),
-                        operation_event_max(
-                            .deprecated_lookup_accounts_unbatched,
-=======
                         Operation.lookup_accounts.event_max(self.batch_size_limit),
                         Operation.deprecated_lookup_accounts_unbatched.event_max(
->>>>>>> af6afabf
                             self.batch_size_limit,
                         ),
                     );
@@ -2698,23 +2321,9 @@
 
             // We must be constrained to the same limit as `create_transfers`.
             const scan_buffer_size = @max(
-<<<<<<< HEAD
-                operation_event_max(
-                    .create_transfers,
-                    self.batch_size_limit,
-                ),
-                operation_event_max(
-                    .deprecated_create_transfers_sparse,
-                    self.batch_size_limit,
-                ),
-                operation_event_max(
-                    .deprecated_create_transfers_unbatched,
-                    self.batch_size_limit,
-                ),
-=======
                 Operation.create_transfers.event_max(self.batch_size_limit),
+                Operation.deprecated_create_transfers_sparse.event_max(self.batch_size_limit),
                 Operation.deprecated_create_transfers_unbatched.event_max(self.batch_size_limit),
->>>>>>> af6afabf
             ) * @sizeOf(Transfer);
 
             const scan_lookup_buffer = stdx.bytes_as_slice(
@@ -2775,23 +2384,9 @@
             if (result_count == 0) return self.prefetch_finish();
 
             const result_max: u32 = @max(
-<<<<<<< HEAD
-                operation_event_max(
-                    .create_transfers,
-                    self.batch_size_limit,
-                ),
-                operation_event_max(
-                    .deprecated_create_transfers_sparse,
-                    self.batch_size_limit,
-                ),
-                operation_event_max(
-                    .deprecated_create_transfers_unbatched,
-                    self.batch_size_limit,
-                ),
-=======
                 Operation.create_transfers.event_max(self.batch_size_limit),
+                Operation.deprecated_create_transfers_sparse.event_max(self.batch_size_limit),
                 Operation.deprecated_create_transfers_unbatched.event_max(self.batch_size_limit),
->>>>>>> af6afabf
             );
             assert(result_count <= result_max);
             assert(self.scan_lookup_buffer_index == result_count * @sizeOf(Transfer));
@@ -4767,23 +4362,9 @@
             if (result_count == 0) return 0;
 
             const result_max: u32 = @max(
-<<<<<<< HEAD
-                operation_event_max(
-                    .create_transfers,
-                    self.batch_size_limit,
-                ),
-                operation_event_max(
-                    .deprecated_create_transfers_sparse,
-                    self.batch_size_limit,
-                ),
-                operation_event_max(
-                    .deprecated_create_transfers_unbatched,
-                    self.batch_size_limit,
-                ),
-=======
                 Operation.create_transfers.event_max(self.batch_size_limit),
+                Operation.deprecated_create_transfers_sparse.event_max(self.batch_size_limit),
                 Operation.deprecated_create_transfers_unbatched.event_max(self.batch_size_limit),
->>>>>>> af6afabf
             );
             assert(result_count <= result_max);
 
@@ -4885,23 +4466,9 @@
 
         pub fn forest_options(options: Options) Forest.GroovesOptions {
             const prefetch_create_accounts_limit: u32 = @max(
-<<<<<<< HEAD
-                operation_event_max(
-                    .create_accounts,
-                    options.batch_size_limit,
-                ),
-                operation_event_max(
-                    .deprecated_create_accounts_sparse,
-                    options.batch_size_limit,
-                ),
-                operation_event_max(
-                    .deprecated_create_accounts_unbatched,
-                    options.batch_size_limit,
-                ),
-=======
                 Operation.create_accounts.event_max(options.batch_size_limit),
+                Operation.deprecated_create_accounts_sparse.event_max(options.batch_size_limit),
                 Operation.deprecated_create_accounts_unbatched.event_max(options.batch_size_limit),
->>>>>>> af6afabf
             );
             assert(prefetch_create_accounts_limit > 0);
             assert(prefetch_create_accounts_limit <= batch_max.create_accounts);
@@ -4915,41 +4482,16 @@
             assert(prefetch_create_accounts_limit <= batch_max.lookup_accounts);
 
             const prefetch_create_transfers_limit: u32 = @max(
-<<<<<<< HEAD
-                operation_event_max(
-                    .create_transfers,
-                    options.batch_size_limit,
-                ),
-                operation_event_max(
-                    .deprecated_create_transfers_sparse,
-                    options.batch_size_limit,
-                ),
-                operation_event_max(
-                    .deprecated_create_transfers_unbatched,
-                    options.batch_size_limit,
-                ),
-=======
                 Operation.create_transfers.event_max(options.batch_size_limit),
+                Operation.deprecated_create_transfers_sparse.event_max(options.batch_size_limit),
                 Operation.deprecated_create_transfers_unbatched.event_max(options.batch_size_limit),
->>>>>>> af6afabf
             );
             assert(prefetch_create_transfers_limit > 0);
             assert(prefetch_create_transfers_limit <= batch_max.create_transfers);
 
             const prefetch_lookup_transfers_limit: u32 = @max(
-<<<<<<< HEAD
-                operation_event_max(
-                    .lookup_transfers,
-                    options.batch_size_limit,
-                ),
-                operation_event_max(
-                    .deprecated_lookup_transfers_unbatched,
-                    options.batch_size_limit,
-                ),
-=======
                 Operation.lookup_transfers.event_max(options.batch_size_limit),
                 Operation.deprecated_lookup_transfers_unbatched.event_max(options.batch_size_limit),
->>>>>>> af6afabf
             );
             assert(prefetch_lookup_transfers_limit > 0);
             assert(prefetch_lookup_transfers_limit <= batch_max.lookup_transfers);
@@ -5100,45 +4642,17 @@
             assert(batch_size_limit <= constants.message_body_size_max);
 
             const batch_create_accounts: u32 = @max(
-<<<<<<< HEAD
-                operation_event_max(
-                    .create_accounts,
-                    batch_size_limit,
-                ),
-                operation_event_max(
-                    .deprecated_create_accounts_sparse,
-                    batch_size_limit,
-                ),
-                operation_event_max(
-                    .deprecated_create_accounts_unbatched,
-                    batch_size_limit,
-                ),
-=======
                 Operation.create_accounts.event_max(batch_size_limit),
+                Operation.deprecated_create_accounts_sparse.event_max(batch_size_limit),
                 Operation.deprecated_create_accounts_unbatched.event_max(batch_size_limit),
->>>>>>> af6afabf
             );
             assert(batch_create_accounts > 0);
             assert(batch_create_accounts <= batch_max.create_accounts);
 
             const batch_create_transfers: u32 = @max(
-<<<<<<< HEAD
-                operation_event_max(
-                    .create_transfers,
-                    batch_size_limit,
-                ),
-                operation_event_max(
-                    .deprecated_create_transfers_sparse,
-                    batch_size_limit,
-                ),
-                operation_event_max(
-                    .deprecated_create_transfers_unbatched,
-                    batch_size_limit,
-                ),
-=======
                 Operation.create_transfers.event_max(batch_size_limit),
+                Operation.deprecated_create_transfers_sparse.event_max(batch_size_limit),
                 Operation.deprecated_create_transfers_unbatched.event_max(batch_size_limit),
->>>>>>> af6afabf
             );
             assert(batch_create_transfers > 0);
             assert(batch_create_transfers <= batch_max.create_transfers);

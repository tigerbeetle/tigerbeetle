//! All language clients are sufficiently similar, and, for that reason, we generate the
//! corresponding READMEs by splicing language-specific code snippets into a language agnostic
//! template. This file handles the generation process.
//!
//! Code generation is written as a test that checks that generated READMEs are fresh. If they are
//! not, the file on disk is updated, and the overall test fails.

const std = @import("std");
const assert = std.debug.assert;
const log = std.log;

const stdx = @import("../stdx.zig");
const Shell = @import("../shell.zig");
const Docs = @import("../clients/docs_types.zig").Docs;
const Sample = @import("../clients/docs_types.zig").Sample;
const samples = @import("../clients/docs_samples.zig").samples;

const Language = @import("./ci.zig").Language;

const LanguageDocs = .{
    .go = @import("../clients/go/docs.zig").GoDocs,
    .node = @import("../clients/node/docs.zig").NodeDocs,
    .java = @import("../clients/java/docs.zig").JavaDocs,
    .dotnet = @import("../clients/dotnet/docs.zig").DotnetDocs,
    .python = @import("../clients/python/docs.zig").PythonDocs,
};

pub fn test_freshness(
    shell: *Shell,
    gpa: std.mem.Allocator,
    language: Language,
) !void {
    var arena = std.heap.ArenaAllocator.init(gpa);
    defer arena.deinit();

    const docs = switch (language) {
        inline else => |l| @field(LanguageDocs, @tagName(l)),
    };

    const walkthrough_path = try shell.fmt(
        "./samples/walkthrough/{s}{s}.{s}",
        .{ docs.test_source_path, docs.test_file_name, docs.extension },
    );
    const walkthrough = try shell.cwd.readFileAlloc(
        arena.allocator(),
        walkthrough_path,
        1024 * 1024,
    );

    var ctx = Context{
        .shell = shell,
        .arena = arena.allocator(),
        .buffer = std.ArrayList(u8).init(arena.allocator()),
        .docs = docs,
        .walkthrough = walkthrough,
    };

    var updated_any = false;

    { // Root README.md.
        ctx.buffer.clearRetainingCapacity();
        try readme_root(&ctx);

        const update = try shell.file_ensure_content("README.md", ctx.buffer.items, .{});
        updated_any = updated_any or (update == .updated);
    }

    for (samples) |sample| { // Per-sample README.md

        ctx.buffer.clearRetainingCapacity();
        try readme_sample(&ctx, sample);

        const sample_readme = try shell.fmt("samples/{s}/README.md", .{sample.directory});
        const update = try shell.file_ensure_content(sample_readme, ctx.buffer.items, .{});
        updated_any = updated_any or (update == .updated);
    }

    if (updated_any) return error.DocsUpdated;
}

// Can't use `@src().file` here as it uses forward slashes on Windows.
const this_file = "/src/scripts/client_readmes.zig";

fn readme_root(ctx: *Context) !void {
    assert(ctx.buffer.items.len == 0);

    ctx.print(
        \\<!-- This file is generated by [{s}]({s}). -->
        \\
    , .{ this_file, this_file });

    ctx.header(1, ctx.docs.name);
    ctx.paragraph(ctx.docs.description);

    {
        ctx.header(2, "Prerequisites");
        ctx.print(
            \\Linux >= 5.6 is the only production environment we
            \\support. But for ease of development we also support macOS and Windows.
            \\
        , .{});
        ctx.paragraph(ctx.docs.prerequisites);
    }

    {
        ctx.header(2, "Setup");
        ctx.paragraph("First, create a directory for your project and `cd` into the directory.");

        if (ctx.docs.project_file.len > 0) {
            ctx.print(
                "Then create `{s}` and copy this into it:\n\n",
                .{ctx.docs.project_file_name},
            );
            _, const project_file_language = stdx.cut(ctx.docs.project_file_name, ".").?;
            ctx.code(project_file_language, ctx.docs.project_file);
        }

        ctx.paragraph("Then, install the TigerBeetle client:");
        ctx.commands(ctx.docs.install_commands);

        ctx.print("Now, create `{s}{s}.{s}` and copy this into it:\n\n", .{
            ctx.docs.test_source_path,
            ctx.docs.test_file_name,
            ctx.docs.extension,
        });
        ctx.code_section("imports");
        ctx.paragraph("Finally, build and run:");
        ctx.commands(ctx.docs.run_commands);

        ctx.paragraph(
            \\Now that all prerequisites and dependencies are correctly set
            \\up, let's dig into using TigerBeetle.
            ,
        );
    }

    {
        ctx.header(2, "Sample projects");
        ctx.paragraph(
            \\This document is primarily a reference guide to
            \\the client. Below are various sample projects demonstrating
            \\features of TigerBeetle.
            ,
        );
        // Absolute paths here are necessary for resolving within the docs site.
        for (samples) |sample| {
            if (try ctx.sample_exists(sample)) {
                ctx.print("* [{s}](/src/clients/{s}/samples/{s}/): {s}\n", .{
                    sample.proper_name,
                    ctx.docs.directory,
                    sample.directory,
                    sample.short_description,
                });
            }
        }

        if (ctx.docs.examples.len != 0) {
            ctx.paragraph(ctx.docs.examples);
        }
    }

    {
        ctx.header(2, "Creating a Client");
        ctx.paragraph(
            \\A client is created with a cluster ID and replica
            \\addresses for all replicas in the cluster. The cluster
            \\ID and replica addresses are both chosen by the system that
            \\starts the TigerBeetle cluster.
            \\
            \\Clients are thread-safe and a single instance should be shared
            \\between multiple concurrent tasks.
            \\
            \\Multiple clients are useful when connecting to more than
            \\one TigerBeetle cluster.
            \\
            \\In this example the cluster ID is `0` and there is one
            \\replica. The address is read from the `TB_ADDRESS`
            \\environment variable and defaults to port `3000`.
        );
        ctx.code_section("client");
        ctx.paragraph(ctx.docs.client_object_documentation);

        ctx.paragraph(
            \\The following are valid addresses:
            \\* `3000` (interpreted as `127.0.0.1:3000`)
            \\* `127.0.0.1:3000` (interpreted as `127.0.0.1:3000`)
            \\* `127.0.0.1` (interpreted as `127.0.0.1:3001`, `3001` is the default port)
        );
    }

    {
        ctx.header(2, "Creating Accounts");
        ctx.paragraph(
            \\See details for account fields in the [Accounts
            \\reference](https://docs.tigerbeetle.com/reference/account).
        );
        ctx.code_section("create-accounts");

        ctx.paragraph(
            \\See details for the recommended ID scheme in
            \\[time-based identifiers](https://docs.tigerbeetle.com/coding/data-modeling#tigerbeetle-time-based-identifiers-recommended).
        );

        ctx.paragraph(ctx.docs.create_accounts_documentation);

        ctx.header(3, "Account Flags");
        ctx.paragraph(
            \\The account flags value is a bitfield. See details for
            \\these flags in the [Accounts
            \\reference](https://docs.tigerbeetle.com/reference/account#flags).
        );
        ctx.paragraph(ctx.docs.account_flags_documentation);

        ctx.paragraph(
            \\For example, to link two accounts where the first account
            \\additionally has the `debits_must_not_exceed_credits` constraint:
        );
        ctx.code_section("account-flags");

        ctx.header(3, "Response and Errors");
        ctx.paragraph(
            \\The response is an empty array if all accounts were
            \\created successfully. If the response is non-empty, each
            \\object in the response array contains error information
            \\for an account that failed. The error object contains an
            \\error code and the index of the account in the request
            \\batch.
            \\
            \\See all error conditions in the [create_accounts
            \\reference](https://docs.tigerbeetle.com/reference/requests/create_accounts).
        );

        ctx.code_section("create-accounts-errors");

        ctx.paragraph(ctx.docs.create_accounts_errors_documentation);
    }

    {
        ctx.header(2, "Account Lookup");
        ctx.paragraph(
            \\Account lookup is batched, like account creation. Pass
            \\in all IDs to fetch. The account for each matched ID is returned.
            \\
            \\If no account matches an ID, no object is returned for
            \\that account. So the order of accounts in the response is
            \\not necessarily the same as the order of IDs in the
            \\request. You can refer to the ID field in the response to
            \\distinguish accounts.
        );
        ctx.code_section("lookup-accounts");
    }

    {
        ctx.header(2, "Create Transfers");
        ctx.paragraph(
            \\This creates a journal entry between two accounts.
            \\
            \\See details for transfer fields in the [Transfers
            \\reference](https://docs.tigerbeetle.com/reference/transfer).
        );
        ctx.code_section("create-transfers");

        ctx.paragraph(
            \\See details for the recommended ID scheme in
            \\[time-based identifiers](https://docs.tigerbeetle.com/coding/data-modeling#tigerbeetle-time-based-identifiers-recommended).
        );

        ctx.header(3, "Response and Errors");
        ctx.paragraph(
            \\The response is an empty array if all transfers were created
            \\successfully. If the response is non-empty, each object in the
            \\response array contains error information for a transfer that
            \\failed. The error object contains an error code and the index of the
            \\transfer in the request batch.
            \\
            \\See all error conditions in the [create_transfers
            \\reference](https://docs.tigerbeetle.com/reference/requests/create_transfers).
        );
        ctx.code_section("create-transfers-errors");

        ctx.paragraph(ctx.docs.create_transfers_errors_documentation);
    }

    {
        ctx.header(2, "Batching");
        ctx.paragraph(
            \\TigerBeetle performance is maximized when you batch
            \\API requests.
            \\A client instance shared across multiple threads/tasks can automatically
            \\batch concurrent requests, but the application must still send as many events
            \\as possible in a single call.
            \\For example, if you insert 1 million transfers sequentially, one at a time,
            \\the insert rate will be a *fraction* of the potential, because the client will
            \\wait for a reply between each one.
        );
        ctx.code_section("no-batch");
        ctx.paragraph(
            \\Instead, **always batch as much as you can**.
            \\The maximum batch size is set in the TigerBeetle server. The default is 8189.
        );
        ctx.code_section("batch");

        ctx.header(3, "Queues and Workers");
        ctx.paragraph(
            \\If you are making requests to TigerBeetle from workers
            \\pulling jobs from a queue, you can batch requests to
            \\TigerBeetle by having the worker act on multiple jobs from
            \\the queue at once rather than one at a time. i.e. pulling
            \\multiple jobs from the queue rather than just one.
        );
    }

    {
        ctx.header(2, "Transfer Flags");
        ctx.paragraph(
            \\The transfer `flags` value is a bitfield. See details for these flags in
            \\the [Transfers
            \\reference](https://docs.tigerbeetle.com/reference/transfer#flags).
        );
        ctx.paragraph(ctx.docs.transfer_flags_documentation);
        ctx.paragraph("For example, to link `transfer0` and `transfer1`:");
        ctx.code_section("transfer-flags-link");

        ctx.header(3, "Two-Phase Transfers");
        ctx.paragraph(
            \\Two-phase transfers are supported natively by toggling the appropriate
            \\flag. TigerBeetle will then adjust the `credits_pending` and
            \\`debits_pending` fields of the appropriate accounts. A corresponding
            \\post pending transfer then needs to be sent to post or void the
            \\transfer.
        );
        ctx.header(4, "Post a Pending Transfer");
        ctx.paragraph(
            \\With `flags` set to `post_pending_transfer`,
            \\TigerBeetle will post the transfer. TigerBeetle will atomically roll
            \\back the changes to `debits_pending` and `credits_pending` of the
            \\appropriate accounts and apply them to the `debits_posted` and
            \\`credits_posted` balances.
        );
        ctx.code_section("transfer-flags-post");

        ctx.header(4, "Void a Pending Transfer");
        ctx.paragraph(
            \\In contrast, with `flags` set to `void_pending_transfer`,
            \\TigerBeetle will void the transfer. TigerBeetle will roll
            \\back the changes to `debits_pending` and `credits_pending` of the
            \\appropriate accounts and **not** apply them to the `debits_posted` and
            \\`credits_posted` balances.
        );
        ctx.code_section("transfer-flags-void");
    }

    {
        ctx.header(2, "Transfer Lookup");
        ctx.paragraph(
            \\NOTE: While transfer lookup exists, it is not a flexible query API. We
            \\are developing query APIs and there will be new methods for querying
            \\transfers in the future.
            \\
            \\Transfer lookup is batched, like transfer creation. Pass in all `id`s to
            \\fetch, and matched transfers are returned.
            \\
            \\If no transfer matches an `id`, no object is returned for that
            \\transfer. So the order of transfers in the response is not necessarily
            \\the same as the order of `id`s in the request. You can refer to the
            \\`id` field in the response to distinguish transfers.
        );
        ctx.code_section("lookup-transfers");
    }

    {
        ctx.header(2, "Get Account Transfers");
        ctx.paragraph(
            \\NOTE: This is a preview API that is subject to breaking changes once we have
            \\a stable querying API.
            \\
            \\Fetches the transfers involving a given account, allowing basic filter and pagination
            \\capabilities.
            \\
            \\The transfers in the response are sorted by `timestamp` in chronological or
            \\reverse-chronological order.
        );
        ctx.code_section("get-account-transfers");
    }

    {
        ctx.header(2, "Get Account Balances");
        ctx.paragraph(
            \\NOTE: This is a preview API that is subject to breaking changes once we have
            \\a stable querying API.
            \\
            \\Fetches the point-in-time balances of a given account, allowing basic filter and
            \\pagination capabilities.
            \\
            \\Only accounts created with the flag
            \\[`history`](https://docs.tigerbeetle.com/reference/account#flagshistory) set retain
            \\[historical balances](https://docs.tigerbeetle.com/reference/requests/get_account_balances).
            \\
            \\The balances in the response are sorted by `timestamp` in chronological or
            \\reverse-chronological order.
        );
        ctx.code_section("get-account-balances");
    }

    {
        ctx.header(2, "Query Accounts");
        ctx.paragraph(
            \\NOTE: This is a preview API that is subject to breaking changes once we have
            \\a stable querying API.
            \\
            \\Query accounts by the intersection of some fields and by timestamp range.
            \\
            \\The accounts in the response are sorted by `timestamp` in chronological or
            \\reverse-chronological order.
        );
        ctx.code_section("query-accounts");
    }

    {
        ctx.header(2, "Query Transfers");
        ctx.paragraph(
            \\NOTE: This is a preview API that is subject to breaking changes once we have
            \\a stable querying API.
            \\
            \\Query transfers by the intersection of some fields and by timestamp range.
            \\
            \\The transfers in the response are sorted by `timestamp` in chronological or
            \\reverse-chronological order.
        );
        ctx.code_section("query-transfers");
    }

    {
        ctx.header(2, "Linked Events");
        ctx.paragraph(
            \\When the `linked` flag is specified for an account when creating accounts or
            \\a transfer when creating transfers, it links that event with the next event in the
            \\batch, to create a chain of events, of arbitrary length, which all
            \\succeed or fail together. The tail of a chain is denoted by the first
            \\event without this flag. The last event in a batch may therefore never
            \\have the `linked` flag set as this would leave a chain
            \\open-ended. Multiple chains or individual events may coexist within a
            \\batch to succeed or fail independently.
            \\
            \\Events within a chain are executed within order, or are rolled back on
            \\error, so that the effect of each event in the chain is visible to the
            \\next, and so that the chain is either visible or invisible as a unit
            \\to subsequent events after the chain. The event that was the first to
            \\break the chain will have a unique error result. Other events in the
            \\chain will have their error result set to `linked_event_failed`.
        );
        ctx.code_section("linked-events");
    }

    {
        ctx.header(2, "Imported Events");
        ctx.paragraph(
            \\When the `imported` flag is specified for an account when creating accounts or
            \\a transfer when creating transfers, it allows importing historical events with
            \\a user-defined timestamp.
            \\
            \\The entire batch of events must be set with the flag `imported`.
            \\
            \\It's recommended to submit the whole batch as a `linked` chain of events, ensuring that
            \\if any event fails, none of them are committed, preserving the last timestamp unchanged.
            \\This approach gives the application a chance to correct failed imported events, re-submitting
            \\the batch again with the same user-defined timestamps.
        );
        ctx.code_section("imported-events");
    }

    ctx.ensure_final_newline();
}

fn readme_sample(ctx: *Context, sample: Sample) !void {
    ctx.print(
        \\<!-- This file is generated by [{s}]({s}). -->
        \\
    , .{ this_file, this_file });

    ctx.print(
        \\# {s} {s} Sample
        \\
        \\Code for this sample is in [./{s}{s}.{s}](./{s}{s}.{s}).
        \\
        \\
    , .{
        sample.proper_name,
        ctx.docs.proper_name,
        ctx.docs.test_source_path,
        ctx.docs.test_file_name,
        ctx.docs.extension,
        ctx.docs.test_source_path,
        ctx.docs.test_file_name,
        ctx.docs.extension,
    });

    {
        ctx.header(2, "Prerequisites");
        ctx.print(
            \\Linux >= 5.6 is the only production environment we
            \\support. But for ease of development we also support macOS and Windows.
            \\
        , .{});
        ctx.paragraph(ctx.docs.prerequisites);
    }

    {
        ctx.header(2, "Setup");
        ctx.paragraph(try ctx.shell.fmt(
            \\First, clone this repo and `cd` into `tigerbeetle/src/clients/{s}/samples/{s}`.
        , .{ ctx.docs.directory, sample.directory }));

        ctx.paragraph("Then, install the TigerBeetle client:");
        ctx.commands(ctx.docs.install_commands);
    }

    {
        ctx.header(2, "Start the TigerBeetle server");
        ctx.paragraph(
            \\Follow steps in the repo README to [run
            \\TigerBeetle](/README.md#running-tigerbeetle).
            \\
            \\If you are not running on port `localhost:3000`, set
            \\the environment variable `TB_ADDRESS` to the full
            \\address of the TigerBeetle server you started.
        );
    }

    {
        ctx.header(2, "Run this sample");
        ctx.paragraph("Now you can run this sample:");
        ctx.commands(ctx.docs.run_commands);
    }

    {
        ctx.header(2, "Walkthrough");
        ctx.paragraph("Here's what this project does.");
        ctx.paragraph(sample.long_description);
    }

    ctx.ensure_final_newline();
}

const Context = struct {
    shell: *Shell,
    arena: std.mem.Allocator,
    buffer: std.ArrayList(u8),
    docs: Docs,
    walkthrough: []const u8,

    fn sample_exists(ctx: *Context, sample: @TypeOf(samples[0])) !bool {
        const sample_directory = try ctx.shell.fmt("samples/{s}/", .{sample.directory});
        return try ctx.shell.dir_exists(sample_directory);
    }

    // Pulls a single "section" of code out of the entire walkthrough sample.
    //
    // A section is delimited by a pair of `section:SECTION_NAME` and `endsection:SECTION_NAME`
    // comments. If there are several such pairs, their contents is concatenated (see the `imports`
    // section in the Java sample for a motivational example for concatenation behavior).
    fn read_section(ctx: *Context, section_name: []const u8) []const u8 {
        var section_content = std.ArrayList(u8).init(ctx.arena);
        const section_start =
            ctx.shell.fmt("section:{s}\n", .{section_name}) catch @panic("OOM");
        const section_end =
            ctx.shell.fmt("endsection:{s}\n", .{section_name}) catch @panic("OOM");

        var rest = ctx.walkthrough;
        for (0..10) |_| {
            _, rest = stdx.cut(rest, section_start) orelse break;

<<<<<<< HEAD
            const section_cut = stdx.cut(text, section_end).?;
            text = section_cut.suffix;

            var section = section_cut.prefix;
            const newline_index = std.mem.lastIndexOfScalar(u8, section, '\n') orelse {
                log.warn("empty section fragment: {s}", .{section_name});
                @panic("empty section fragement");
            };
            section = section[0..newline_index];
=======
            var section, rest = stdx.cut(rest, section_end).?;
            section = section[0..std.mem.lastIndexOfScalar(u8, section, '\n').?];
>>>>>>> 9d5024ec

            var indent_min: usize = std.math.maxInt(usize);
            var lines = std.mem.splitScalar(u8, section, '\n');
            while (lines.next()) |line| {
                if (line.len == 0) continue;
                var indent_line: usize = 0;
                while (line[indent_line] == ' ' or line[indent_line] == '\t') indent_line += 1;
                indent_min = @min(indent_min, indent_line);
            }
            assert(indent_min < 18);

            lines = std.mem.splitScalar(u8, section, '\n');
            while (lines.next()) |line| {
                if (line.len > 0) {
                    assert(line.len > indent_min);
                    section_content.appendSlice(line[indent_min..]) catch unreachable;
                }
                section_content.append('\n') catch unreachable;
            }
        } else @panic("too many parts in a section");
        assert(section_content.pop() == '\n');

        const result = section_content.items;
        assert(result.len > 0);
        return result;
    }

    fn header(ctx: *Context, comptime level: u8, content: []const u8) void {
        ctx.print(("#" ** level) ++ " {s}\n\n", .{content});
    }

    fn paragraph(ctx: *Context, content: []const u8) void {
        // Don't print empty lines.
        if (content.len == 0) return;
        ctx.print("{s}\n\n", .{content});
    }

    fn code(ctx: *Context, language: []const u8, content: []const u8) void {
        // Don't print empty lines.
        if (content.len == 0) return;
        ctx.print("```{s}\n{s}\n```\n\n", .{ language, content });
    }

    fn code_section(ctx: *Context, section_name: []const u8) void {
        const section_content = ctx.read_section(section_name);
        ctx.code(ctx.docs.markdown_name, section_content);
    }

    fn commands(ctx: *Context, content: []const u8) void {
        ctx.code("console", content);
    }

    fn print(ctx: *Context, comptime fmt: []const u8, args: anytype) void {
        ctx.buffer.writer().print(fmt, args) catch @panic("OOM");
    }

    fn ensure_final_newline(ctx: *Context) void {
        assert(ctx.buffer.pop() == '\n');
        assert(std.mem.endsWith(u8, ctx.buffer.items, "\n"));
        assert(!std.mem.endsWith(u8, ctx.buffer.items, "\n\n"));
    }
};<|MERGE_RESOLUTION|>--- conflicted
+++ resolved
@@ -570,20 +570,12 @@
         for (0..10) |_| {
             _, rest = stdx.cut(rest, section_start) orelse break;
 
-<<<<<<< HEAD
-            const section_cut = stdx.cut(text, section_end).?;
-            text = section_cut.suffix;
-
-            var section = section_cut.prefix;
+            var section, rest = stdx.cut(rest, section_end).?;
             const newline_index = std.mem.lastIndexOfScalar(u8, section, '\n') orelse {
                 log.warn("empty section fragment: {s}", .{section_name});
                 @panic("empty section fragement");
             };
             section = section[0..newline_index];
-=======
-            var section, rest = stdx.cut(rest, section_end).?;
-            section = section[0..std.mem.lastIndexOfScalar(u8, section, '\n').?];
->>>>>>> 9d5024ec
 
             var indent_min: usize = std.math.maxInt(usize);
             var lines = std.mem.splitScalar(u8, section, '\n');

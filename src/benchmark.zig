--- conflicted
+++ resolved
@@ -18,10 +18,6 @@
 
 const tb = @import("tigerbeetle.zig");
 
-<<<<<<< HEAD
-const log = std.log;
-pub const log_level: std.log.Level = .info;
-=======
 const batches_count = 100;
 
 const transfers_per_batch: u32 = @divExact(
@@ -33,7 +29,6 @@
 }
 
 const transfers_max: u32 = batches_count * transfers_per_batch;
->>>>>>> 162038d7
 
 var accounts = [_]tb.Account{
     .{
@@ -68,11 +63,7 @@
     const stderr = std.io.getStdErr().writer();
 
     if (builtin.mode != .ReleaseSafe and builtin.mode != .ReleaseFast) {
-<<<<<<< HEAD
-        try stderr.print("Benchmark must be built as ReleaseSafe for minimum performance.\n", .{});
-=======
         try stderr.print("Benchmark must be built as ReleaseSafe for reasonable results.\n", .{});
->>>>>>> 162038d7
     }
 
     var arena = std.heap.ArenaAllocator.init(std.heap.page_allocator);
@@ -100,11 +91,7 @@
     message_bus.set_on_message(*Client, &client, Client.on_message);
 
     // Pre-allocate a million transfers:
-<<<<<<< HEAD
-    const transfers = try arena.allocator().alloc(Transfer, MAX_TRANSFERS);
-=======
     const transfers = try arena.allocator().alloc(tb.Transfer, transfers_max);
->>>>>>> 162038d7
     for (transfers) |*transfer, index| {
         transfer.* = .{
             .id = index,
@@ -119,22 +106,6 @@
         };
     }
 
-<<<<<<< HEAD
-    // Pre-allocate a million commits:
-    const commits: ?[]Commit = if (IS_TWO_PHASE_COMMIT) try arena.allocator().alloc(Commit, MAX_TRANSFERS) else null;
-    if (commits) |all_commits| {
-        for (all_commits) |*commit, index| {
-            commit.* = .{
-                .id = index,
-                .reserved = [_]u8{0} ** 32,
-                .code = 0,
-                .flags = .{},
-            };
-        }
-    }
-
-=======
->>>>>>> 162038d7
     try wait_for_connect(&client, &io);
 
     var queue = TimedQueue.init(&client, &io);
@@ -185,14 +156,7 @@
     transfers_latency_max: i64,
     client: *Client,
     io: *IO,
-<<<<<<< HEAD
-    batches: if (IS_TWO_PHASE_COMMIT)
-        RingBuffer(Batch, 2 * TOTAL_BATCHES, .array)
-    else
-        RingBuffer(Batch, TOTAL_BATCHES, .array),
-=======
-    batches: RingBuffer(Batch, batches_count),
->>>>>>> 162038d7
+    batches: RingBuffer(Batch, batches_count, .array),
 
     pub fn init(client: *Client, io: *IO) TimedQueue {
         var self = TimedQueue{

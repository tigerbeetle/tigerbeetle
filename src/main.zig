const std = @import("std");
const assert = std.debug.assert;
const fmt = std.fmt;
const mem = std.mem;
const os = std.os;
const log = std.log.scoped(.main);

const config = @import("config.zig");
pub const log_level: std.log.Level = @intToEnum(std.log.Level, config.log_level);

const cli = @import("cli.zig");
const fatal = cli.fatal;

const IO = @import("io.zig").IO;
const Time = @import("time.zig").Time;
const Storage = @import("storage.zig").Storage;

const MessageBus = @import("message_bus.zig").MessageBusReplica;
const MessagePool = @import("message_pool.zig").MessagePool;
const StateMachine = @import("state_machine.zig").StateMachineType(Storage);

const vsr = @import("vsr.zig");
const Replica = vsr.ReplicaType(StateMachine, MessageBus, Storage, Time);
const ReplicaFormat = vsr.ReplicaFormatType(Storage);

const SuperBlock = vsr.SuperBlockType(Storage);
const superblock_zone_size = @import("vsr/superblock.zig").superblock_zone_size;
const data_file_size_min = @import("vsr/superblock.zig").data_file_size_min;

comptime {
    assert(config.deployment_environment == .production or
        config.deployment_environment == .development);
}

pub fn main() !void {
    var arena = std.heap.ArenaAllocator.init(std.heap.page_allocator);
    defer arena.deinit();

    const allocator = arena.allocator();

    var parse_args = try cli.parse_args(allocator);
    defer parse_args.deinit(allocator);

    switch (parse_args) {
        .format => |*args| try Command.format(allocator, args.cluster, args.replica, args.path),
        .start => |*args| try Command.start(allocator, args.addresses, args.memory, args.path),
    }
}

// Pad the cluster id number and the replica index with 0s
const filename_fmt = "cluster_{d:0>10}_replica_{d:0>3}.tigerbeetle";
const filename_len = fmt.count(filename_fmt, .{ 0, 0 });

<<<<<<< HEAD
const Command = struct {
    dir_fd: os.fd_t,
    fd: os.fd_t,
    io: IO,
    storage: Storage,
    message_pool: MessagePool,

    fn init(
        command: *Command,
        allocator: mem.Allocator,
        path: [:0]const u8,
        must_create: bool,
    ) !void {
        // TODO Resolve the parent directory properly in the presence of .. and symlinks.
        // TODO Handle physical volumes where there is no directory to fsync.
        const dirname = std.fs.path.dirname(path) orelse ".";
        command.dir_fd = try IO.open_dir(dirname);
        errdefer os.close(command.dir_fd);

        const basename = std.fs.path.basename(path);
        command.fd = try IO.open_file(command.dir_fd, basename, data_file_size_min, must_create);
        errdefer os.close(command.fd);

        command.io = try IO.init(128, 0);
        errdefer command.io.deinit();

        command.storage = try Storage.init(&command.io, command.fd);
        errdefer command.storage.deinit();

        command.message_pool = try MessagePool.init(allocator, .replica);
        errdefer command.message_pool.deinit(allocator);
    }

    fn deinit(command: *Command, allocator: mem.Allocator) void {
        command.message_pool.deinit(allocator);
        command.storage.deinit();
        command.io.deinit();
        os.close(command.fd);
        os.close(command.dir_fd);
    }

    pub fn format(allocator: mem.Allocator, cluster: u32, replica: u8, path: [:0]const u8) !void {
        var command: Command = undefined;
        try command.init(allocator, path, true);
        defer command.deinit(allocator);

        var superblock = try SuperBlock.init(
            allocator,
            &command.storage,
            &command.message_pool,
        );
        defer superblock.deinit(allocator);

        try vsr.format(Storage, allocator, cluster, replica, &command.storage, &superblock);
    }

    pub fn start(
        allocator: mem.Allocator,
        addresses: []std.net.Address,
        memory: u64,
        path: [:0]const u8,
    ) !void {
        _ = memory; // TODO

        var command: Command = undefined;
        try command.init(allocator, path, false);
        defer command.deinit(allocator);

        var replica: Replica = undefined;
        try replica.open(allocator, .{
            .replica_count = @intCast(u8, addresses.len),
            .storage = &command.storage,
            .message_pool = &command.message_pool,
            .time = .{},
            .state_machine_options = .{
                // TODO Tune lsm_forest_node_count better.
                .lsm_forest_node_count = 4096,
                .cache_size_accounts = config.accounts_max,
                .cache_size_transfers = config.transfers_max,
                .cache_size_posted = config.transfers_pending_max,
            },
            .message_bus_options = .{
                .configuration = addresses,
                .io = &command.io,
            },
        }) catch |err| switch (err) {
            error.NoAddress => fatal("all --addresses must be provided", .{}),
            else => err,
        };

        log.info("{}: cluster={}: listening on {}", .{
            replica.replica,
            replica.cluster,
            addresses[replica.replica],
        });

        while (true) {
            replica.tick();
            try command.io.run_for_ns(config.tick_ms * std.time.ns_per_ms);
        }
=======
/// Create a .tigerbeetle data file for the given args and exit
fn init(io: *IO, cluster: u32, replica: u8, dir_fd: os.fd_t) !void {
    // Add 1 for the terminating null byte
    var buffer: [filename_len + 1]u8 = undefined;
    const filename = fmt.bufPrintZ(&buffer, filename_fmt, .{ cluster, replica }) catch unreachable;
    assert(filename.len == filename_len);

    // TODO Expose data file size on the CLI.
    const fd = try io.open_file(
        dir_fd,
        filename,
        config.journal_size_max,
        true,
    );
    std.os.close(fd);

    const file = try (std.fs.Dir{ .fd = dir_fd }).openFile(filename, .{ .write = true });
    defer file.close();

    {
        const write_size_max = 4 * 1024 * 1024;
        var write: [write_size_max]u8 = undefined;
        var offset: u64 = 0;
        while (true) {
            const write_size = vsr.format_journal(cluster, offset, &write);
            if (write_size == 0) break;
            try file.writeAll(write[0..write_size]);
            offset += write_size;
        }
    }

    log.info("initialized data file", .{});
}

/// Run as a replica server defined by the given args
fn start(
    io: *IO,
    allocator: mem.Allocator,
    cluster: u32,
    replica_index: u8,
    addresses: []std.net.Address,
    dir_fd: os.fd_t,
) !void {
    // Add 1 for the terminating null byte
    var buffer: [filename_len + 1]u8 = undefined;
    const filename = fmt.bufPrintZ(&buffer, filename_fmt, .{ cluster, replica_index }) catch {
        unreachable;
    };
    assert(filename.len == filename_len);

    // TODO Expose data file size on the CLI.
    const storage_fd = try io.open_file(
        dir_fd,
        filename,
        config.journal_size_max, // TODO Double-check that we have space for redundant headers.
        false,
    );

    var state_machine = try StateMachine.init(
        allocator,
        config.accounts_max,
        config.transfers_max,
        config.transfers_pending_max,
    );
    var storage = try Storage.init(config.journal_size_max, storage_fd, io);
    var message_bus = try MessageBus.init(
        allocator,
        cluster,
        addresses,
        replica_index,
        io,
    );
    var time: Time = .{};
    var replica = try Replica.init(
        allocator,
        cluster,
        @intCast(u8, addresses.len),
        replica_index,
        &time,
        &storage,
        &message_bus,
        &state_machine,
    );
    message_bus.set_on_message(*Replica, &replica, Replica.on_message);

    log.info("cluster={x} replica={}: listening on {}", .{
        cluster,
        replica_index,
        addresses[replica_index],
    });

    while (true) {
        replica.tick();
        message_bus.tick();
        try io.run_for_ns(config.tick_ms * std.time.ns_per_ms);
>>>>>>> ce81ee5d
    }
};<|MERGE_RESOLUTION|>--- conflicted
+++ resolved
@@ -21,7 +21,6 @@
 
 const vsr = @import("vsr.zig");
 const Replica = vsr.ReplicaType(StateMachine, MessageBus, Storage, Time);
-const ReplicaFormat = vsr.ReplicaFormatType(Storage);
 
 const SuperBlock = vsr.SuperBlockType(Storage);
 const superblock_zone_size = @import("vsr/superblock.zig").superblock_zone_size;
@@ -51,7 +50,6 @@
 const filename_fmt = "cluster_{d:0>10}_replica_{d:0>3}.tigerbeetle";
 const filename_len = fmt.count(filename_fmt, .{ 0, 0 });
 
-<<<<<<< HEAD
 const Command = struct {
     dir_fd: os.fd_t,
     fd: os.fd_t,
@@ -152,102 +150,5 @@
             replica.tick();
             try command.io.run_for_ns(config.tick_ms * std.time.ns_per_ms);
         }
-=======
-/// Create a .tigerbeetle data file for the given args and exit
-fn init(io: *IO, cluster: u32, replica: u8, dir_fd: os.fd_t) !void {
-    // Add 1 for the terminating null byte
-    var buffer: [filename_len + 1]u8 = undefined;
-    const filename = fmt.bufPrintZ(&buffer, filename_fmt, .{ cluster, replica }) catch unreachable;
-    assert(filename.len == filename_len);
-
-    // TODO Expose data file size on the CLI.
-    const fd = try io.open_file(
-        dir_fd,
-        filename,
-        config.journal_size_max,
-        true,
-    );
-    std.os.close(fd);
-
-    const file = try (std.fs.Dir{ .fd = dir_fd }).openFile(filename, .{ .write = true });
-    defer file.close();
-
-    {
-        const write_size_max = 4 * 1024 * 1024;
-        var write: [write_size_max]u8 = undefined;
-        var offset: u64 = 0;
-        while (true) {
-            const write_size = vsr.format_journal(cluster, offset, &write);
-            if (write_size == 0) break;
-            try file.writeAll(write[0..write_size]);
-            offset += write_size;
-        }
-    }
-
-    log.info("initialized data file", .{});
-}
-
-/// Run as a replica server defined by the given args
-fn start(
-    io: *IO,
-    allocator: mem.Allocator,
-    cluster: u32,
-    replica_index: u8,
-    addresses: []std.net.Address,
-    dir_fd: os.fd_t,
-) !void {
-    // Add 1 for the terminating null byte
-    var buffer: [filename_len + 1]u8 = undefined;
-    const filename = fmt.bufPrintZ(&buffer, filename_fmt, .{ cluster, replica_index }) catch {
-        unreachable;
-    };
-    assert(filename.len == filename_len);
-
-    // TODO Expose data file size on the CLI.
-    const storage_fd = try io.open_file(
-        dir_fd,
-        filename,
-        config.journal_size_max, // TODO Double-check that we have space for redundant headers.
-        false,
-    );
-
-    var state_machine = try StateMachine.init(
-        allocator,
-        config.accounts_max,
-        config.transfers_max,
-        config.transfers_pending_max,
-    );
-    var storage = try Storage.init(config.journal_size_max, storage_fd, io);
-    var message_bus = try MessageBus.init(
-        allocator,
-        cluster,
-        addresses,
-        replica_index,
-        io,
-    );
-    var time: Time = .{};
-    var replica = try Replica.init(
-        allocator,
-        cluster,
-        @intCast(u8, addresses.len),
-        replica_index,
-        &time,
-        &storage,
-        &message_bus,
-        &state_machine,
-    );
-    message_bus.set_on_message(*Replica, &replica, Replica.on_message);
-
-    log.info("cluster={x} replica={}: listening on {}", .{
-        cluster,
-        replica_index,
-        addresses[replica_index],
-    });
-
-    while (true) {
-        replica.tick();
-        message_bus.tick();
-        try io.run_for_ns(config.tick_ms * std.time.ns_per_ms);
->>>>>>> ce81ee5d
     }
 };
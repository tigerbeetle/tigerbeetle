name: Docker CI

on:
  # Run CI against any commits pushed to 'main'.
  push:
    branches:
      - 'main'
  # Run CI for any PRs that target 'main' when they are opened or updated.
  pull_request:
    branches:
      - 'main'
    types:
      - opened
      - synchronize

env:
  IMAGE_NAME: ${{ github.repository }}

jobs:
  shellcheck_scripts:
    runs-on: ubuntu-latest
    steps:
      - uses: actions/checkout@v2
      - run: ./scripts/shellcheck.sh

  test_on_linux:
    name: Run tests on Ubuntu
    runs-on: ubuntu-latest
    steps:
      - uses: actions/checkout@v2
        # Short script but encapsulates the docker command to make it easier to run/debug locally
      - run: ./scripts/tests_on_ubuntu.sh

  test_on_alpine:
    name: Run tests on Alpine
    runs-on: ubuntu-latest
    steps:
      - uses: actions/checkout@v2
        # Short script but encapsulates the docker command to make it easier to run/debug locally
      - run: ./scripts/tests_on_alpine.sh

  test_on_macos:
    name: Run tests on macOS
    runs-on: macos-latest
    steps:
      - uses: actions/checkout@v2
      - run: ./scripts/install_zig.sh
      - run: zig/zig build test
      - run: ./scripts/install.sh

  build-and-push:
    runs-on: ubuntu-latest
    needs: [test_on_linux, test_on_macos]
    permissions:
      contents: read
      packages: write
    steps:
      - name: Docker meta
        id: meta
        uses: docker/metadata-action@v3
        with:
          images: ghcr.io/${{ env.IMAGE_NAME }}
          flavor: |
            latest=${{ github.ref == 'refs/heads/main' }}
      - name: Set up QEMU
        uses: docker/setup-qemu-action@v1
      - name: Set up Docker Buildx
        uses: docker/setup-buildx-action@v1
      - name: Login to GHCR
        if: github.event_name != 'pull_request'
        uses: docker/login-action@v1
        with:
          registry: ghcr.io
          username: ${{ github.repository_owner }}
          password: ${{ secrets.GITHUB_TOKEN }}
      - name: Build and push
        id: docker_build1
        uses: docker/build-push-action@v2
        with:
          push: ${{ github.event_name != 'pull_request' }}
          # Load makes it available to the confirm step after this
          load: true
          tags: ${{ steps.meta.outputs.tags }}
          labels: ${{ steps.meta.outputs.labels }}
          target: release
          platforms: linux/amd64,linux/arm64

      # Validate the image
      - uses: actions/checkout@v2
      - run: ./scripts/confirm_image.sh ${{ steps.docker_build1.outputs.imageid }} --want-production

  build-and-push-debug:
    runs-on: ubuntu-latest
    needs: [test_on_linux, test_on_macos]
    permissions:
      contents: read
      packages: write
    steps:
      - uses: actions/checkout@v2
      - name: Set up QEMU
        uses: docker/setup-qemu-action@v1
      - name: Set up Docker Buildx
        uses: docker/setup-buildx-action@v1
      - name: Login to GHCR
        uses: docker/login-action@v1
        with:
          registry: ghcr.io
          username: ${{ github.repository_owner }}
          password: ${{ secrets.GITHUB_TOKEN }}
      - name: Build and push
        uses: docker/build-push-action@v2
        id: docker_build2
        with:
          build-args: |
            DEBUG=true
          tags: ghcr.io/${{ env.IMAGE_NAME }}:debug
          labels: ${{ steps.meta.outputs.labels }}
          target: release
          push: ${{ github.event_name != 'pull_request' }}
<<<<<<< HEAD
          # Load makes it available to the confirm step after this
          load: true
          platforms: linux/amd64,linux/arm64

      # Validate the image
      - uses: actions/checkout@v2
      - run: ./scripts/confirm_image.sh ${{ steps.docker_build2.outputs.imageid }} --want-debug
=======
          platforms: linux/amd64,linux/arm64

  # Keep this around because Github CI looks for this job of this name.
  test:
    runs-on: ubuntu-latest
    needs: [test_on_linux]
    steps:
      - run: echo "done"
      
>>>>>>> 9e41ee0e
<|MERGE_RESOLUTION|>--- conflicted
+++ resolved
@@ -117,22 +117,18 @@
           labels: ${{ steps.meta.outputs.labels }}
           target: release
           push: ${{ github.event_name != 'pull_request' }}
-<<<<<<< HEAD
           # Load makes it available to the confirm step after this
           load: true
           platforms: linux/amd64,linux/arm64
 
+
       # Validate the image
       - uses: actions/checkout@v2
       - run: ./scripts/confirm_image.sh ${{ steps.docker_build2.outputs.imageid }} --want-debug
-=======
-          platforms: linux/amd64,linux/arm64
 
   # Keep this around because Github CI looks for this job of this name.
   test:
     runs-on: ubuntu-latest
     needs: [test_on_linux]
     steps:
-      - run: echo "done"
-      
->>>>>>> 9e41ee0e
+      - run: echo "done"